﻿// Copyright (c) 2007-2017 ppy Pty Ltd <contact@ppy.sh>.
// Licensed under the MIT Licence - https://raw.githubusercontent.com/ppy/osu-framework/master/LICENCE

using osu.Framework.Allocation;
using osu.Framework.Graphics;
using osu.Framework.Graphics.Cursor;
using osu.Framework.Platform;
using osu.Framework.Testing;

namespace osu.Framework.VisualTests
{
    internal class VisualTestGame : Game
    {
        [BackgroundDependencyLoader]
        private void load()
        {
            Children = new Drawable[]
            {
                new TestBrowser(),
<<<<<<< HEAD
                cursor = new CursorContainer(),
                new TooltipContainer(cursor),
                new CursorContextMenu(cursor),
=======
                new CursorContainer(),
>>>>>>> 4e82d99c
            };
        }

        public override void SetHost(GameHost host)
        {
            base.SetHost(host);

            host.Window.CursorState |= CursorState.Hidden;
        }
    }
}
<|MERGE_RESOLUTION|>--- conflicted
+++ resolved
@@ -1,37 +1,31 @@
-﻿// Copyright (c) 2007-2017 ppy Pty Ltd <contact@ppy.sh>.
-// Licensed under the MIT Licence - https://raw.githubusercontent.com/ppy/osu-framework/master/LICENCE
-
-using osu.Framework.Allocation;
-using osu.Framework.Graphics;
-using osu.Framework.Graphics.Cursor;
-using osu.Framework.Platform;
-using osu.Framework.Testing;
-
-namespace osu.Framework.VisualTests
-{
-    internal class VisualTestGame : Game
-    {
-        [BackgroundDependencyLoader]
-        private void load()
-        {
-            Children = new Drawable[]
-            {
-                new TestBrowser(),
-<<<<<<< HEAD
-                cursor = new CursorContainer(),
-                new TooltipContainer(cursor),
-                new CursorContextMenu(cursor),
-=======
-                new CursorContainer(),
->>>>>>> 4e82d99c
-            };
-        }
-
-        public override void SetHost(GameHost host)
-        {
-            base.SetHost(host);
-
-            host.Window.CursorState |= CursorState.Hidden;
-        }
-    }
-}
+﻿// Copyright (c) 2007-2017 ppy Pty Ltd <contact@ppy.sh>.
+// Licensed under the MIT Licence - https://raw.githubusercontent.com/ppy/osu-framework/master/LICENCE
+
+using osu.Framework.Allocation;
+using osu.Framework.Graphics;
+using osu.Framework.Graphics.Cursor;
+using osu.Framework.Platform;
+using osu.Framework.Testing;
+
+namespace osu.Framework.VisualTests
+{
+    internal class VisualTestGame : Game
+    {
+        [BackgroundDependencyLoader]
+        private void load()
+        {
+            Children = new Drawable[]
+            {
+                new TestBrowser(),
+		new CursorContainer(),
+            };
+        }
+
+        public override void SetHost(GameHost host)
+        {
+            base.SetHost(host);
+
+            host.Window.CursorState |= CursorState.Hidden;
+        }
+    }
+}