--- conflicted
+++ resolved
@@ -25,17 +25,10 @@
         private static extern void av_frame_free(AVFrame** frame);
 
         [DllImport(lib_avutil)]
-<<<<<<< HEAD
-        public static extern void av_frame_unref(AVFrame* frame);
+        private static extern void av_frame_unref(AVFrame* frame);
 
         [DllImport(lib_avutil)]
-        public static extern byte* av_strdup(string s);
-=======
-        private static extern int av_image_fill_arrays(ref byte_ptrArray4 dst_data, ref int_array4 dst_linesize, byte* src, AVPixelFormat pix_fmt, int width, int height, int align);
-
-        [DllImport(lib_avutil)]
-        private static extern int av_image_get_buffer_size(AVPixelFormat pix_fmt, int width, int height, int align);
->>>>>>> 885c4fb3
+        private static extern byte* av_strdup(string s);
 
         [DllImport(lib_avutil)]
         private static extern void* av_malloc(ulong size);
@@ -44,14 +37,10 @@
         private static extern AVPacket* av_packet_alloc();
 
         [DllImport(lib_avcodec)]
-<<<<<<< HEAD
-        public static extern void av_packet_unref(AVPacket* pkt);
+        private static extern void av_packet_unref(AVPacket* pkt);
 
         [DllImport(lib_avcodec)]
-        public static extern void av_packet_free(AVPacket** pkt);
-=======
         private static extern void av_packet_free(AVPacket** pkt);
->>>>>>> 885c4fb3
 
         [DllImport(lib_avformat)]
         private static extern int av_read_frame(AVFormatContext* s, AVPacket* pkt);
@@ -86,43 +75,32 @@
         [DllImport(lib_avformat)]
         private static extern AVIOContext* avio_alloc_context(byte* buffer, int buffer_size, int write_flag, void* opaque, avio_alloc_context_read_packet_func read_packet, avio_alloc_context_write_packet_func write_packet, avio_alloc_context_seek_func seek);
 
-<<<<<<< HEAD
         [DllImport(lib_avfilter)]
-        public static extern AVFilter* avfilter_get_by_name(string name);
+        private static extern AVFilter* avfilter_get_by_name(string name);
 
         [DllImport(lib_avfilter)]
-        public static extern AVFilterInOut* avfilter_inout_alloc();
+        private static extern AVFilterInOut* avfilter_inout_alloc();
 
         [DllImport(lib_avfilter)]
-        public static extern void avfilter_graph_free(AVFilterGraph** graph);
+        private static extern void avfilter_graph_free(AVFilterGraph** graph);
 
         [DllImport(lib_avfilter)]
-        public static extern int avfilter_graph_create_filter(AVFilterContext** filt_ctx, AVFilter* filt, string name, string args, void* opaque, AVFilterGraph* graph_ctx);
+        private static extern int avfilter_graph_create_filter(AVFilterContext** filt_ctx, AVFilter* filt, string name, string args, void* opaque, AVFilterGraph* graph_ctx);
 
         [DllImport(lib_avfilter)]
-        public static extern AVFilterGraph* avfilter_graph_alloc();
+        private static extern AVFilterGraph* avfilter_graph_alloc();
 
         [DllImport(lib_avfilter)]
-        public static extern int avfilter_graph_parse_ptr(AVFilterGraph* graph, string filters, AVFilterInOut** inputs, AVFilterInOut** outputs, void* log_ctx);
+        private static extern int avfilter_graph_parse_ptr(AVFilterGraph* graph, string filters, AVFilterInOut** inputs, AVFilterInOut** outputs, void* log_ctx);
 
         [DllImport(lib_avfilter)]
-        public static extern int avfilter_graph_config(AVFilterGraph* graphctx, void* log_ctx);
+        private static extern int avfilter_graph_config(AVFilterGraph* graphctx, void* log_ctx);
 
         [DllImport(lib_avfilter)]
-        public static extern int av_buffersrc_add_frame_flags(AVFilterContext* buffer_src, AVFrame* frame, int flags);
+        private static extern int av_buffersrc_add_frame_flags(AVFilterContext* buffer_src, AVFrame* frame, int flags);
 
         [DllImport(lib_avfilter)]
-        public static extern int av_buffersink_get_frame(AVFilterContext* ctx, AVFrame* frame);
-=======
-        [DllImport(lib_swscale)]
-        private static extern void sws_freeContext(SwsContext* swsContext);
-
-        [DllImport(lib_swscale)]
-        private static extern SwsContext* sws_getContext(int srcW, int srcH, AVPixelFormat srcFormat, int dstW, int dstH, AVPixelFormat dstFormat, int flags, SwsFilter* srcFilter, SwsFilter* dstFilter, double* param);
-
-        [DllImport(lib_swscale)]
-        private static extern int sws_scale(SwsContext* c, byte*[] srcSlice, int[] srcStride, int srcSliceY, int srcSliceH, byte*[] dst, int[] dstStride);
->>>>>>> 885c4fb3
+        private static extern int av_buffersink_get_frame(AVFilterContext* ctx, AVFrame* frame);
 
         public AndroidVideoDecoder(string filename, Scheduler scheduler)
             : base(filename, scheduler)
