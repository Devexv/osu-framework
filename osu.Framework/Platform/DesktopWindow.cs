// Copyright (c) ppy Pty Ltd <contact@ppy.sh>. Licensed under the MIT Licence.
// See the LICENCE file in the repository root for full licence text.

using System;
using System.Drawing;
using System.Linq;
using osu.Framework.Bindables;
using osu.Framework.Configuration;
using osu.Framework.Input;
using osu.Framework.Platform.Sdl;
using osuTK;

namespace osu.Framework.Platform
{
    public class DesktopWindow : Window
    {
        private readonly BindableSize sizeFullscreen = new BindableSize();
        private readonly BindableSize sizeWindowed = new BindableSize();
        private readonly BindableDouble windowPositionX = new BindableDouble();
        private readonly BindableDouble windowPositionY = new BindableDouble();
        private readonly Bindable<DisplayIndex> windowDisplayIndex = new Bindable<DisplayIndex>();

        public readonly Bindable<ConfineMouseMode> ConfineMouseMode = new Bindable<ConfineMouseMode>();

        protected Vector2 RelativePosition
        {
            get
            {
                var displayBounds = CurrentDisplay.Value.Bounds;
                var windowX = Position.Value.X - displayBounds.X;
                var windowY = Position.Value.Y - displayBounds.Y;
                var windowSize = sizeWindowed.Value;

                return new Vector2(
                    displayBounds.Width > windowSize.Width ? (float)windowX / (displayBounds.Width - windowSize.Width) : 0,
                    displayBounds.Height > windowSize.Height ? (float)windowY / (displayBounds.Height - windowSize.Height) : 0);
            }
            set
            {
                if (WindowMode.Value != Configuration.WindowMode.Windowed)
                    return;

                var displayBounds = CurrentDisplay.Value.Bounds;
                var windowSize = sizeWindowed.Value;
                var windowX = (int)Math.Round((displayBounds.Width - windowSize.Width) * value.X);
                var windowY = (int)Math.Round((displayBounds.Height - windowSize.Height) * value.Y);

                Position.Value = new Point(windowX + displayBounds.X, windowY + displayBounds.Y);
            }
        }

        /// <summary>
        /// Gets or sets the window's position on the current screen given a relative value between 0 and 1.
        /// The position is calculated with respect to the window's size such that:
        ///   (0, 0) indicates that the window is aligned to the top left of the screen,
        ///   (1, 1) indicates that the window is aligned to the bottom right of the screen, and
        ///   (0.5, 0.5) indicates that the window is centred on the screen.
        /// </summary>
        protected Vector2 RelativePosition
        {
            get
            {
                var displayBounds = CurrentDisplay.Value.Bounds;
                var windowX = Position.Value.X - displayBounds.X;
                var windowY = Position.Value.Y - displayBounds.Y;
                var windowSize = sizeWindowed.Value;

                return new Vector2(
                    displayBounds.Width > windowSize.Width ? (float)windowX / (displayBounds.Width - windowSize.Width) : 0,
                    displayBounds.Height > windowSize.Height ? (float)windowY / (displayBounds.Height - windowSize.Height) : 0);
            }
            set
            {
                if (WindowMode.Value != Configuration.WindowMode.Windowed)
                    return;

                var displayBounds = CurrentDisplay.Value.Bounds;
                var windowSize = sizeWindowed.Value;
                var windowX = (int)Math.Round((displayBounds.Width - windowSize.Width) * value.X);
                var windowY = (int)Math.Round((displayBounds.Height - windowSize.Height) * value.Y);

                Position.Value = new Point(windowX + displayBounds.X, windowY + displayBounds.Y);
            }
        }

        /// <summary>
        /// Initialises a window for desktop platforms.
        /// Uses <see cref="Sdl2WindowBackend"/> and <see cref="PassthroughGraphicsBackend"/>.
        /// </summary>
        public DesktopWindow()
            : base(new Sdl2WindowBackend(), new Sdl2GraphicsBackend())
        {
        }

        public override void SetupWindow(FrameworkConfigManager config)
        {
            base.SetupWindow(config);

            CurrentDisplay.ValueChanged += evt =>
            {
                windowDisplayIndex.Value = (DisplayIndex)evt.NewValue.Index;
                windowPositionX.Value = 0.5;
                windowPositionY.Value = 0.5;
            };

            config.BindWith(FrameworkSetting.LastDisplayDevice, windowDisplayIndex);
            windowDisplayIndex.BindValueChanged(evt => CurrentDisplay.Value = Displays.ElementAtOrDefault((int)evt.NewValue) ?? PrimaryDisplay, true);

            sizeFullscreen.ValueChanged += evt =>
            {
                if (evt.NewValue.IsEmpty || CurrentDisplay.Value == null)
                    return;

                var mode = CurrentDisplay.Value.FindDisplayMode(evt.NewValue);
                if (mode.Size != System.Drawing.Size.Empty)
                    WindowBackend.CurrentDisplayMode = mode;
            };

            sizeWindowed.ValueChanged += evt =>
            {
                if (evt.NewValue.IsEmpty)
                    return;

                WindowBackend.Size = evt.NewValue;
                Size.Value = evt.NewValue;
            };

            config.BindWith(FrameworkSetting.SizeFullscreen, sizeFullscreen);
            config.BindWith(FrameworkSetting.WindowedSize, sizeWindowed);

            config.BindWith(FrameworkSetting.WindowedPositionX, windowPositionX);
            config.BindWith(FrameworkSetting.WindowedPositionY, windowPositionY);

            RelativePosition = new Vector2((float)windowPositionX.Value, (float)windowPositionY.Value);

            config.BindWith(FrameworkSetting.WindowMode, WindowMode);
            WindowMode.BindValueChanged(evt => UpdateWindowMode(evt.NewValue), true);

            config.BindWith(FrameworkSetting.ConfineMouseMode, ConfineMouseMode);
            ConfineMouseMode.BindValueChanged(confineMouseModeChanged, true);

            Resized += onResized;
            Moved += onMoved;
        }

        protected override void UpdateWindowMode(WindowMode mode)
        {
            base.UpdateWindowMode(mode);

            ConfineMouseMode.TriggerChange();
        }

        private void onResized()
        {
            if (WindowState.Value == Platform.WindowState.Normal)
            {
                sizeWindowed.Value = WindowBackend.Size;
                Size.Value = sizeWindowed.Value;
                updateWindowPositionConfig();
            }
        }

        private void onMoved(Point point)
        {
            if (WindowState.Value == Platform.WindowState.Normal)
                updateWindowPositionConfig();
        }

        private void updateWindowPositionConfig()
        {
<<<<<<< HEAD
            if (WindowState.Value == Platform.WindowState.Normal)
            {
                var relativePosition = RelativePosition;
                windowPositionX.Value = relativePosition.X;
                windowPositionY.Value = relativePosition.Y;
            }
=======
            var relativePosition = RelativePosition;
            windowPositionX.Value = relativePosition.X;
            windowPositionY.Value = relativePosition.Y;
>>>>>>> aa29904d
        }

        private void confineMouseModeChanged(ValueChangedEvent<ConfineMouseMode> args)
        {
            bool confine = false;

            switch (args.NewValue)
            {
                case Input.ConfineMouseMode.Fullscreen:
                    confine = WindowMode.Value != Configuration.WindowMode.Windowed;
                    break;

                case Input.ConfineMouseMode.Always:
                    confine = true;
                    break;
            }

            if (confine)
                CursorState.Value |= Platform.CursorState.Confined;
            else
                CursorState.Value &= ~Platform.CursorState.Confined;
        }
    }
}<|MERGE_RESOLUTION|>--- conflicted
+++ resolved
@@ -168,18 +168,9 @@
 
         private void updateWindowPositionConfig()
         {
-<<<<<<< HEAD
-            if (WindowState.Value == Platform.WindowState.Normal)
-            {
-                var relativePosition = RelativePosition;
-                windowPositionX.Value = relativePosition.X;
-                windowPositionY.Value = relativePosition.Y;
-            }
-=======
             var relativePosition = RelativePosition;
             windowPositionX.Value = relativePosition.X;
             windowPositionY.Value = relativePosition.Y;
->>>>>>> aa29904d
         }
 
         private void confineMouseModeChanged(ValueChangedEvent<ConfineMouseMode> args)
