--- conflicted
+++ resolved
@@ -1,321 +1,319 @@
-// Copyright (c) 2007-2017 ppy Pty Ltd <contact@ppy.sh>.
-// Licensed under the MIT Licence - https://raw.githubusercontent.com/ppy/osu-framework/master/LICENCE
-
-using System;
-using System.IO;
-using System.Runtime.InteropServices;
-using ManagedBass;
-using ManagedBass.Fx;
-using OpenTK;
-using osu.Framework.IO;
-using System.Diagnostics;
-
-namespace osu.Framework.Audio.Track
-{
-    public class TrackBass : Track, IBassAudio, IHasPitchAdjust
-    {
-        private AsyncBufferStream dataStream;
-
-        /// <summary>
-        /// Should this track only be used for preview purposes? This suggests it has not yet been fully loaded.
-        /// </summary>
-        public bool Preview { get; private set; }
-
-        /// <summary>
-        /// The handle for this track, if there is one.
-        /// </summary>
-        private int activeStream;
-
-        /// <summary>
-        /// The handle for adjusting tempo.
-        /// </summary>
-        private int tempoAdjustStream;
-
-        /// <summary>
-        /// This marks if the track is paused, or stopped to the end.
-        /// </summary>
-        private bool isPlayed;
-
-        private volatile bool isLoaded;
-
-        public override bool IsLoaded => isLoaded;
-
-        protected override bool ShouldLoop => Looping && !IsRunning && (float) Length == CurrentTime;
-
-        public TrackBass(Stream data, bool quick = false)
-        {
-            PendingActions.Enqueue(() =>
-            {
-                Preview = quick;
-
-                if (data == null)
-                    throw new ArgumentNullException(nameof(data));
-                //encapsulate incoming stream with async buffer if it isn't already.
-                dataStream = data as AsyncBufferStream ?? new AsyncBufferStream(data, quick ? 8 : -1);
-
-                var procs = new DataStreamFileProcedures(dataStream);
-
-                BassFlags flags = Preview ? 0 : BassFlags.Decode | BassFlags.Prescan;
-                activeStream = Bass.CreateStream(StreamSystem.NoBuffer, flags, procs.BassProcedures, IntPtr.Zero);
-
-                if (!Preview)
-                {
-                    // We assign the BassFlags.Decode streams to the device "bass_nodevice" to prevent them from getting
-                    // cleaned up during a Bass.Free call. This is necessary for seamless switching between audio devices.
-                    // Further, we provide the flag BassFlags.FxFreeSource such that freeing the activeStream also frees
-                    // all parent decoding streams.
-                    const int bass_nodevice = 0x20000;
-
-                    Bass.ChannelSetDevice(activeStream, bass_nodevice);
-                    tempoAdjustStream = BassFx.TempoCreate(activeStream, BassFlags.Decode | BassFlags.FxFreeSource);
-                    Bass.ChannelSetDevice(activeStream, bass_nodevice);
-                    activeStream = BassFx.ReverseCreate(tempoAdjustStream, 5f, BassFlags.Default | BassFlags.FxFreeSource);
-
-                    Bass.ChannelSetAttribute(activeStream, ChannelAttribute.TempoUseQuickAlgorithm, 1);
-                    Bass.ChannelSetAttribute(activeStream, ChannelAttribute.TempoOverlapMilliseconds, 4);
-                    Bass.ChannelSetAttribute(activeStream, ChannelAttribute.TempoSequenceMilliseconds, 30);
-                }
-
-                Length = Bass.ChannelBytes2Seconds(activeStream, Bass.ChannelGetLength(activeStream)) * 1000;
-
-                float frequency;
-                Bass.ChannelGetAttribute(activeStream, ChannelAttribute.Frequency, out frequency);
-                initialFrequency = frequency;
-                bitrate = (int)Bass.ChannelGetAttribute(activeStream, ChannelAttribute.Bitrate);
-
-                isLoaded = true;
-            });
-
-            InvalidateState();
-        }
-
-        void IBassAudio.UpdateDevice(int deviceIndex)
-        {
-            Bass.ChannelSetDevice(activeStream, deviceIndex);
-            Trace.Assert(Bass.LastError == Errors.OK);
-        }
-
-        public override void Update()
-        {
-            if (IsDisposed)
-                return;
-
-            isRunning = Bass.ChannelIsActive(activeStream) == PlaybackState.Playing;
-
-            double currentTimeLocal = Math.Min(Bass.ChannelBytes2Seconds(activeStream, Bass.ChannelGetPosition(activeStream)) * 1000, Length);
-            currentTime = currentTimeLocal == Length && !isPlayed ? 0 : (float)currentTimeLocal;
-
-<<<<<<< HEAD
-            base.Update();
-
-            Trace.Assert(Bass.LastError == Errors.OK);
-=======
-            //As reported in https://github.com/ManagedBass/ManagedBass/issues/32, ManagedBass returns -32768 when it should return 32768, the following lines prevent having invalid values
-            float tempLevel = Bass.ChannelGetLevelLeft(activeStream) / 32768f;
-            currentAmplitudes.LeftChannel = tempLevel == -1 ? 1 : tempLevel;
-            tempLevel = Bass.ChannelGetLevelRight(activeStream) / 32768f;
-            currentAmplitudes.RightChannel = tempLevel == -1 ? 1 : tempLevel;
->>>>>>> 99675724
-        }
-
-        public override void Reset()
-        {
-            Stop();
-            Seek(0);
-            Volume.Value = 1;
-            base.Reset();
-        }
-
-        protected override void Dispose(bool disposing)
-        {
-            if (activeStream != 0)
-            {
-                isRunning = false;
-                Bass.ChannelStop(activeStream);
-                Bass.StreamFree(activeStream);
-            }
-
-            activeStream = 0;
-
-            dataStream?.Dispose();
-            dataStream = null;
-
-            base.Dispose(disposing);
-        }
-
-        public override bool IsDummyDevice => false;
-
-        public override void Stop()
-        {
-            base.Stop();
-
-            PendingActions.Enqueue(() =>
-            {
-                if (IsRunning)
-                    Bass.ChannelPause(activeStream);
-
-                isPlayed = false;
-            });
-        }
-
-        private int direction;
-
-        private void setDirection(bool reverse)
-        {
-            direction = reverse ? -1 : 1;
-            Bass.ChannelSetAttribute(activeStream, ChannelAttribute.ReverseDirection, direction);
-        }
-
-        public override void Start()
-        {
-            isRunning = true;
-
-            base.Start();
-            PendingActions.Enqueue(() =>
-            {
-                if (Bass.ChannelPlay(activeStream))
-                    isPlayed = true;
-                else
-                    isRunning = false;
-            });
-        }
-
-        public override bool Seek(double seek)
-        {
-            // At this point the track may not yet be loaded which is indicated by a 0 length.
-            // In that case we still want to return true, hence the conservative length.
-            double conservativeLength = Length == 0 ? double.MaxValue : Length;
-            double conservativeClamped = MathHelper.Clamp(seek, 0, conservativeLength);
-
-            PendingActions.Enqueue(() =>
-            {
-                double clamped = MathHelper.Clamp(seek, 0, Length);
-
-                if (clamped != CurrentTime)
-                {
-                    long pos = Bass.ChannelSeconds2Bytes(activeStream, clamped / 1000d);
-                    Bass.ChannelSetPosition(activeStream, pos);
-                }
-            });
-
-            return conservativeClamped == seek;
-        }
-
-        private volatile float currentTime;
-
-        public override double CurrentTime => currentTime;
-
-        private volatile bool isRunning;
-
-        public override bool IsRunning => isRunning;
-
-        internal override void OnStateChanged()
-        {
-            base.OnStateChanged();
-
-            setDirection(FrequencyCalculated.Value < 0);
-
-            Bass.ChannelSetAttribute(activeStream, ChannelAttribute.Volume, VolumeCalculated);
-            Bass.ChannelSetAttribute(activeStream, ChannelAttribute.Pan, BalanceCalculated);
-            Bass.ChannelSetAttribute(activeStream, ChannelAttribute.Frequency, bassFreq);
-            Bass.ChannelSetAttribute(tempoAdjustStream, ChannelAttribute.Tempo, (Math.Abs(Tempo) - 1) * 100);
-        }
-
-        private volatile float initialFrequency;
-
-        private int bassFreq => (int)MathHelper.Clamp(Math.Abs(initialFrequency * FrequencyCalculated), 100, 100000);
-
-        private volatile int bitrate;
-
-        public override int? Bitrate => bitrate;
-
-        public override bool HasCompleted => base.HasCompleted || IsLoaded && !IsRunning && CurrentTime >= Length;
-
-        private class DataStreamFileProcedures
-        {
-            private byte[] readBuffer = new byte[32768];
-
-            private readonly AsyncBufferStream dataStream;
-
-            public FileProcedures BassProcedures => new FileProcedures
-            {
-                Close = ac_Close,
-                Length = ac_Length,
-                Read = ac_Read,
-                Seek = ac_Seek
-            };
-
-            public DataStreamFileProcedures(AsyncBufferStream data)
-            {
-                dataStream = data;
-            }
-
-            private void ac_Close(IntPtr user)
-            {
-                //manually handle closing of stream
-            }
-
-            private long ac_Length(IntPtr user)
-            {
-                if (dataStream == null) return 0;
-
-                try
-                {
-                    return dataStream.Length;
-                }
-                catch
-                {
-                }
-
-                return 0;
-            }
-
-            private int ac_Read(IntPtr buffer, int length, IntPtr user)
-            {
-                if (dataStream == null) return 0;
-
-                try
-                {
-                    if (length > readBuffer.Length)
-                        readBuffer = new byte[length];
-
-                    if (!dataStream.CanRead)
-                        return 0;
-
-                    int readBytes = dataStream.Read(readBuffer, 0, length);
-                    Marshal.Copy(readBuffer, 0, buffer, readBytes);
-                    return readBytes;
-                }
-                catch
-                {
-                }
-
-                return 0;
-            }
-
-            private bool ac_Seek(long offset, IntPtr user)
-            {
-                if (dataStream == null) return false;
-
-                try
-                {
-                    return dataStream.Seek(offset, SeekOrigin.Begin) == offset;
-                }
-                catch
-                {
-                }
-                return false;
-            }
-        }
-
-        public double PitchAdjust
-        {
-            get { return Frequency.Value; }
-            set { Frequency.Value = value; }
-        }
-
-        private TrackAmplitudes currentAmplitudes;
-
-        public override TrackAmplitudes CurrentAmplitudes => currentAmplitudes;
-    }
-}
+// Copyright (c) 2007-2017 ppy Pty Ltd <contact@ppy.sh>.
+// Licensed under the MIT Licence - https://raw.githubusercontent.com/ppy/osu-framework/master/LICENCE
+
+using System;
+using System.IO;
+using System.Runtime.InteropServices;
+using ManagedBass;
+using ManagedBass.Fx;
+using OpenTK;
+using osu.Framework.IO;
+using System.Diagnostics;
+
+namespace osu.Framework.Audio.Track
+{
+    public class TrackBass : Track, IBassAudio, IHasPitchAdjust
+    {
+        private AsyncBufferStream dataStream;
+
+        /// <summary>
+        /// Should this track only be used for preview purposes? This suggests it has not yet been fully loaded.
+        /// </summary>
+        public bool Preview { get; private set; }
+
+        /// <summary>
+        /// The handle for this track, if there is one.
+        /// </summary>
+        private int activeStream;
+
+        /// <summary>
+        /// The handle for adjusting tempo.
+        /// </summary>
+        private int tempoAdjustStream;
+
+        /// <summary>
+        /// This marks if the track is paused, or stopped to the end.
+        /// </summary>
+        private bool isPlayed;
+
+        private volatile bool isLoaded;
+
+        public override bool IsLoaded => isLoaded;
+
+        protected override bool ShouldLoop => Looping && !IsRunning && (float) Length == CurrentTime;
+
+        public TrackBass(Stream data, bool quick = false)
+        {
+            PendingActions.Enqueue(() =>
+            {
+                Preview = quick;
+
+                if (data == null)
+                    throw new ArgumentNullException(nameof(data));
+                //encapsulate incoming stream with async buffer if it isn't already.
+                dataStream = data as AsyncBufferStream ?? new AsyncBufferStream(data, quick ? 8 : -1);
+
+                var procs = new DataStreamFileProcedures(dataStream);
+
+                BassFlags flags = Preview ? 0 : BassFlags.Decode | BassFlags.Prescan;
+                activeStream = Bass.CreateStream(StreamSystem.NoBuffer, flags, procs.BassProcedures, IntPtr.Zero);
+
+                if (!Preview)
+                {
+                    // We assign the BassFlags.Decode streams to the device "bass_nodevice" to prevent them from getting
+                    // cleaned up during a Bass.Free call. This is necessary for seamless switching between audio devices.
+                    // Further, we provide the flag BassFlags.FxFreeSource such that freeing the activeStream also frees
+                    // all parent decoding streams.
+                    const int bass_nodevice = 0x20000;
+
+                    Bass.ChannelSetDevice(activeStream, bass_nodevice);
+                    tempoAdjustStream = BassFx.TempoCreate(activeStream, BassFlags.Decode | BassFlags.FxFreeSource);
+                    Bass.ChannelSetDevice(activeStream, bass_nodevice);
+                    activeStream = BassFx.ReverseCreate(tempoAdjustStream, 5f, BassFlags.Default | BassFlags.FxFreeSource);
+
+                    Bass.ChannelSetAttribute(activeStream, ChannelAttribute.TempoUseQuickAlgorithm, 1);
+                    Bass.ChannelSetAttribute(activeStream, ChannelAttribute.TempoOverlapMilliseconds, 4);
+                    Bass.ChannelSetAttribute(activeStream, ChannelAttribute.TempoSequenceMilliseconds, 30);
+                }
+
+                Length = Bass.ChannelBytes2Seconds(activeStream, Bass.ChannelGetLength(activeStream)) * 1000;
+
+                float frequency;
+                Bass.ChannelGetAttribute(activeStream, ChannelAttribute.Frequency, out frequency);
+                initialFrequency = frequency;
+                bitrate = (int)Bass.ChannelGetAttribute(activeStream, ChannelAttribute.Bitrate);
+
+                isLoaded = true;
+            });
+
+            InvalidateState();
+        }
+
+        void IBassAudio.UpdateDevice(int deviceIndex)
+        {
+            Bass.ChannelSetDevice(activeStream, deviceIndex);
+            Trace.Assert(Bass.LastError == Errors.OK);
+        }
+
+        public override void Update()
+        {
+            if (IsDisposed)
+                return;
+
+            isRunning = Bass.ChannelIsActive(activeStream) == PlaybackState.Playing;
+
+            double currentTimeLocal = Math.Min(Bass.ChannelBytes2Seconds(activeStream, Bass.ChannelGetPosition(activeStream)) * 1000, Length);
+            currentTime = currentTimeLocal == Length && !isPlayed ? 0 : (float)currentTimeLocal;
+
+            //As reported in https://github.com/ManagedBass/ManagedBass/issues/32, ManagedBass returns -32768 when it should return 32768, the following lines prevent having invalid values
+            float tempLevel = Bass.ChannelGetLevelLeft(activeStream) / 32768f;
+            currentAmplitudes.LeftChannel = tempLevel == -1 ? 1 : tempLevel;
+            tempLevel = Bass.ChannelGetLevelRight(activeStream) / 32768f;
+            currentAmplitudes.RightChannel = tempLevel == -1 ? 1 : tempLevel;
+
+            base.Update();
+
+            Trace.Assert(Bass.LastError == Errors.OK);
+        }
+
+        public override void Reset()
+        {
+            Stop();
+            Seek(0);
+            Volume.Value = 1;
+            base.Reset();
+        }
+
+        protected override void Dispose(bool disposing)
+        {
+            if (activeStream != 0)
+            {
+                isRunning = false;
+                Bass.ChannelStop(activeStream);
+                Bass.StreamFree(activeStream);
+            }
+
+            activeStream = 0;
+
+            dataStream?.Dispose();
+            dataStream = null;
+
+            base.Dispose(disposing);
+        }
+
+        public override bool IsDummyDevice => false;
+
+        public override void Stop()
+        {
+            base.Stop();
+
+            PendingActions.Enqueue(() =>
+            {
+                if (IsRunning)
+                    Bass.ChannelPause(activeStream);
+
+                isPlayed = false;
+            });
+        }
+
+        private int direction;
+
+        private void setDirection(bool reverse)
+        {
+            direction = reverse ? -1 : 1;
+            Bass.ChannelSetAttribute(activeStream, ChannelAttribute.ReverseDirection, direction);
+        }
+
+        public override void Start()
+        {
+            isRunning = true;
+
+            base.Start();
+            PendingActions.Enqueue(() =>
+            {
+                if (Bass.ChannelPlay(activeStream))
+                    isPlayed = true;
+                else
+                    isRunning = false;
+            });
+        }
+
+        public override bool Seek(double seek)
+        {
+            // At this point the track may not yet be loaded which is indicated by a 0 length.
+            // In that case we still want to return true, hence the conservative length.
+            double conservativeLength = Length == 0 ? double.MaxValue : Length;
+            double conservativeClamped = MathHelper.Clamp(seek, 0, conservativeLength);
+
+            PendingActions.Enqueue(() =>
+            {
+                double clamped = MathHelper.Clamp(seek, 0, Length);
+
+                if (clamped != CurrentTime)
+                {
+                    long pos = Bass.ChannelSeconds2Bytes(activeStream, clamped / 1000d);
+                    Bass.ChannelSetPosition(activeStream, pos);
+                }
+            });
+
+            return conservativeClamped == seek;
+        }
+
+        private volatile float currentTime;
+
+        public override double CurrentTime => currentTime;
+
+        private volatile bool isRunning;
+
+        public override bool IsRunning => isRunning;
+
+        internal override void OnStateChanged()
+        {
+            base.OnStateChanged();
+
+            setDirection(FrequencyCalculated.Value < 0);
+
+            Bass.ChannelSetAttribute(activeStream, ChannelAttribute.Volume, VolumeCalculated);
+            Bass.ChannelSetAttribute(activeStream, ChannelAttribute.Pan, BalanceCalculated);
+            Bass.ChannelSetAttribute(activeStream, ChannelAttribute.Frequency, bassFreq);
+            Bass.ChannelSetAttribute(tempoAdjustStream, ChannelAttribute.Tempo, (Math.Abs(Tempo) - 1) * 100);
+        }
+
+        private volatile float initialFrequency;
+
+        private int bassFreq => (int)MathHelper.Clamp(Math.Abs(initialFrequency * FrequencyCalculated), 100, 100000);
+
+        private volatile int bitrate;
+
+        public override int? Bitrate => bitrate;
+
+        public override bool HasCompleted => base.HasCompleted || IsLoaded && !IsRunning && CurrentTime >= Length;
+
+        private class DataStreamFileProcedures
+        {
+            private byte[] readBuffer = new byte[32768];
+
+            private readonly AsyncBufferStream dataStream;
+
+            public FileProcedures BassProcedures => new FileProcedures
+            {
+                Close = ac_Close,
+                Length = ac_Length,
+                Read = ac_Read,
+                Seek = ac_Seek
+            };
+
+            public DataStreamFileProcedures(AsyncBufferStream data)
+            {
+                dataStream = data;
+            }
+
+            private void ac_Close(IntPtr user)
+            {
+                //manually handle closing of stream
+            }
+
+            private long ac_Length(IntPtr user)
+            {
+                if (dataStream == null) return 0;
+
+                try
+                {
+                    return dataStream.Length;
+                }
+                catch
+                {
+                }
+
+                return 0;
+            }
+
+            private int ac_Read(IntPtr buffer, int length, IntPtr user)
+            {
+                if (dataStream == null) return 0;
+
+                try
+                {
+                    if (length > readBuffer.Length)
+                        readBuffer = new byte[length];
+
+                    if (!dataStream.CanRead)
+                        return 0;
+
+                    int readBytes = dataStream.Read(readBuffer, 0, length);
+                    Marshal.Copy(readBuffer, 0, buffer, readBytes);
+                    return readBytes;
+                }
+                catch
+                {
+                }
+
+                return 0;
+            }
+
+            private bool ac_Seek(long offset, IntPtr user)
+            {
+                if (dataStream == null) return false;
+
+                try
+                {
+                    return dataStream.Seek(offset, SeekOrigin.Begin) == offset;
+                }
+                catch
+                {
+                }
+                return false;
+            }
+        }
+
+        public double PitchAdjust
+        {
+            get { return Frequency.Value; }
+            set { Frequency.Value = value; }
+        }
+
+        private TrackAmplitudes currentAmplitudes;
+
+        public override TrackAmplitudes CurrentAmplitudes => currentAmplitudes;
+    }
+}