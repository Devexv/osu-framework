﻿// Copyright (c) ppy Pty Ltd <contact@ppy.sh>. Licensed under the MIT Licence.
// See the LICENCE file in the repository root for full licence text.

using System;
using System.Collections.Generic;
using ManagedBass;
using osu.Framework.Audio.Sample;
using osu.Framework.Audio.Track;
using osu.Framework.IO.Stores;
using osu.Framework.Threading;
using System.Linq;
using System.Diagnostics;
using osu.Framework.Bindables;
using osu.Framework.Extensions.TypeExtensions;
using osu.Framework.Logging;

namespace osu.Framework.Audio
{
    public class AudioManager : AudioCollectionManager<AdjustableAudioComponent>
    {
        /// <summary>
        /// The manager component responsible for audio tracks (e.g. songs).
        /// </summary>
        public ITrackStore Tracks => GetTrackStore();

        /// <summary>
        /// The manager component responsible for audio samples (e.g. sound effects).
        /// </summary>
        public ISampleStore Samples => GetSampleStore();

        /// <summary>
        /// The thread audio operations (mainly Bass calls) are ran on.
        /// </summary>
        internal readonly AudioThread Thread;

        private List<DeviceInfo> audioDevices = new List<DeviceInfo>();
        private List<string> audioDeviceNames = new List<string>();

        /// <summary>
        /// The names of all available audio devices.
        /// </summary>
        public IEnumerable<string> AudioDeviceNames => audioDeviceNames;

        /// <summary>
        /// Is fired whenever a new audio device is discovered and provides its name.
        /// </summary>
        public event Action<string> OnNewDevice;

        /// <summary>
        /// Is fired whenever an audio device is lost and provides its name.
        /// </summary>
        public event Action<string> OnLostDevice;

        /// <summary>
        /// The preferred audio device we should use. A value of
        /// <see cref="string.Empty"/> denotes the OS default.
        /// </summary>
        public readonly Bindable<string> AudioDevice = new Bindable<string>();

        private string currentAudioDevice;

        /// <summary>
        /// Volume of all samples played game-wide.
        /// </summary>
        public readonly BindableDouble VolumeSample = new BindableDouble(1)
        {
            MinValue = 0,
            MaxValue = 1
        };

        /// <summary>
        /// Volume of all tracks played game-wide.
        /// </summary>
        public readonly BindableDouble VolumeTrack = new BindableDouble(1)
        {
            MinValue = 0,
            MaxValue = 1
        };

        private Scheduler scheduler => Thread.Scheduler;

        private Scheduler eventScheduler => EventScheduler ?? scheduler;

        /// <summary>
        /// The scheduler used for invoking publicly exposed delegate events.
        /// </summary>
        public Scheduler EventScheduler;

<<<<<<< HEAD
        private readonly Lazy<IAdjustableResourceStore<Track.Track>> globalTrackStore;
        private readonly Lazy<IAdjustableResourceStore<SampleChannel>> globalSampleStore;
=======
        private readonly Lazy<ITrackStore> globalTrackStore;
        private readonly Lazy<ISampleStore> globalSampleStore;
>>>>>>> edce4d03

        /// <summary>
        /// Constructs an AudioStore given a track resource store, and a sample resource store.
        /// </summary>
        /// <param name="audioThread">The host's audio thread.</param>
        /// <param name="trackStore">The resource store containing all audio tracks to be used in the future.</param>
        /// <param name="sampleStore">The sample store containing all audio samples to be used in the future.</param>
        public AudioManager(AudioThread audioThread, ResourceStore<byte[]> trackStore, ResourceStore<byte[]> sampleStore)
        {
            Thread = audioThread;

            Thread.RegisterManager(this);

            AudioDevice.ValueChanged += onDeviceChanged;

            trackStore.AddExtension(@"mp3");

            sampleStore.AddExtension(@"wav");
            sampleStore.AddExtension(@"mp3");

<<<<<<< HEAD
            globalTrackStore = new Lazy<IAdjustableResourceStore<Track.Track>>(() => GetTrackStore(trackStore));
            globalSampleStore = new Lazy<IAdjustableResourceStore<SampleChannel>>(() => GetSampleStore(sampleStore));
=======
            globalTrackStore = new Lazy<ITrackStore>(() => GetTrackStore(trackStore));
            globalSampleStore = new Lazy<ISampleStore>(() => GetSampleStore(sampleStore));
>>>>>>> edce4d03

            scheduler.Add(() =>
            {
                try
                {
                    setAudioDevice();
                }
                catch
                {
                }
            });

            scheduler.AddDelayed(delegate
            {
                updateAvailableAudioDevices();
                checkAudioDeviceChanged();
            }, 1000, true);
        }

        protected override void Dispose(bool disposing)
        {
            Thread.UnregisterManager(this);

            OnNewDevice = null;
            OnLostDevice = null;

            base.Dispose(disposing);
        }

        private void onDeviceChanged(ValueChangedEvent<string> args)
        {
            scheduler.Add(() => setAudioDevice(string.IsNullOrEmpty(args.NewValue) ? null : args.NewValue));
        }

        /// <summary>
        /// Returns a list of the names of recognized audio devices.
        /// </summary>
        /// <remarks>
        /// The No Sound device that is in the list of Audio Devices that are stored internally is not returned.
        /// Regarding the .Skip(1) as implementation for removing "No Sound", see http://bass.radio42.com/help/html/e5a666b4-1bdd-d1cb-555e-ce041997d52f.htm.
        /// </remarks>
        /// <returns>A list of the names of recognized audio devices.</returns>
        private IEnumerable<string> getDeviceNames(List<DeviceInfo> devices) => devices.Skip(1).Select(d => d.Name);

        /// <summary>
        /// Obtains the <see cref="TrackStore"/> corresponding to a given resource store.
        /// Returns the global <see cref="TrackStore"/> if no resource store is passed.
        /// </summary>
        /// <param name="store">The <see cref="IResourceStore{T}"/> of which to retrieve the <see cref="TrackStore"/>.</param>
        public ITrackStore GetTrackStore(IResourceStore<byte[]> store = null)
        {
            if (store == null) return globalTrackStore.Value;

            TrackStore tm = new TrackStore(store);
            AddItem(tm);
            tm.AddAdjustment(AdjustableProperty.Volume, VolumeTrack);

            return tm;
        }

        /// <summary>
        /// Obtains the <see cref="SampleStore"/> corresponding to a given resource store.
        /// Returns the global <see cref="SampleStore"/> if no resource store is passed.
        /// </summary>
        /// <param name="store">The <see cref="IResourceStore{T}"/> of which to retrieve the <see cref="SampleStore"/>.</param>
        public ISampleStore GetSampleStore(IResourceStore<byte[]> store = null)
        {
            if (store == null) return globalSampleStore.Value;

            SampleStore sm = new SampleStore(store);
            AddItem(sm);
            sm.AddAdjustment(AdjustableProperty.Volume, VolumeSample);

            return sm;
        }

        private List<DeviceInfo> getAllDevices()
        {
            int deviceCount = Bass.DeviceCount;
            List<DeviceInfo> info = new List<DeviceInfo>();
            for (int i = 0; i < deviceCount; i++)
                info.Add(Bass.GetDeviceInfo(i));

            return info;
        }

        private bool setAudioDevice(string preferredDevice = null)
        {
            updateAvailableAudioDevices();

            string oldDevice = currentAudioDevice;
            string newDevice = preferredDevice;

            if (string.IsNullOrEmpty(newDevice))
                newDevice = audioDevices.Find(df => df.IsDefault).Name;

            bool oldDeviceValid = Bass.CurrentDevice >= 0;
            if (oldDeviceValid)
            {
                DeviceInfo oldDeviceInfo = Bass.GetDeviceInfo(Bass.CurrentDevice);
                oldDeviceValid &= oldDeviceInfo.IsEnabled && oldDeviceInfo.IsInitialized;
            }

            if (newDevice == oldDevice && oldDeviceValid)
                return true;

            if (string.IsNullOrEmpty(newDevice))
            {
                Logger.Log(@"BASS Initialization failed (no audio device present)");
                return false;
            }

            int newDeviceIndex = audioDevices.FindIndex(df => df.Name == newDevice);

            DeviceInfo newDeviceInfo = new DeviceInfo();

            try
            {
                if (newDeviceIndex >= 0)
                    newDeviceInfo = Bass.GetDeviceInfo(newDeviceIndex);
                //we may have previously initialised this device.
            }
            catch
            {
            }

            if (oldDeviceValid && (newDeviceInfo.Driver == null || !newDeviceInfo.IsEnabled))
            {
                //handles the case we are trying to load a user setting which is currently unavailable,
                //and we have already fallen back to a sane default.
                return true;
            }

            if (!Bass.Init(newDeviceIndex) && Bass.LastError != Errors.Already)
            {
                //the new device didn't go as planned. we need another option.

                if (preferredDevice == null)
                {
                    //we're fucked. the default device won't initialise.
                    currentAudioDevice = null;
                    return false;
                }

                //let's try again using the default device.
                return setAudioDevice();
            }

            if (Bass.LastError == Errors.Already)
            {
                // We check if the initialization error is that we already initialized the device
                // If it is, it means we can just tell Bass to use the already initialized device without much
                // other fuzz.
                Bass.CurrentDevice = newDeviceIndex;
                Bass.Free();
                Bass.Init(newDeviceIndex);
            }

            Trace.Assert(Bass.LastError == Errors.OK);

            Logger.Log($@"BASS Initialized
                          BASS Version:               {Bass.Version}
                          BASS FX Version:            {ManagedBass.Fx.BassFx.Version}
                          Device:                     {newDeviceInfo.Name}
                          Drive:                      {newDeviceInfo.Driver}");

            //we have successfully initialised a new device.
            currentAudioDevice = newDevice;

            UpdateDevice(newDeviceIndex);

            Bass.PlaybackBufferLength = 100;
            Bass.UpdatePeriod = 5;

            return true;
        }

        private void updateAvailableAudioDevices()
        {
            var currentDeviceList = getAllDevices().Where(d => d.IsEnabled).ToList();
            var currentDeviceNames = getDeviceNames(currentDeviceList).ToList();

            var newDevices = currentDeviceNames.Except(audioDeviceNames).ToList();
            var lostDevices = audioDeviceNames.Except(currentDeviceNames).ToList();

            if (newDevices.Count > 0 || lostDevices.Count > 0)
            {
                eventScheduler.Add(delegate
                {
                    foreach (var d in newDevices)
                        OnNewDevice?.Invoke(d);
                    foreach (var d in lostDevices)
                        OnLostDevice?.Invoke(d);
                });
            }

            audioDevices = currentDeviceList;
            audioDeviceNames = currentDeviceNames;
        }

        private void checkAudioDeviceChanged()
        {
            try
            {
                if (AudioDevice.Value == string.Empty)
                {
                    // use default device
                    var device = Bass.GetDeviceInfo(Bass.CurrentDevice);
                    if (!device.IsDefault && !setAudioDevice())
                    {
                        if (!device.IsEnabled || !setAudioDevice(device.Name))
                        {
                            foreach (var d in getAllDevices())
                            {
                                if (d.Name == device.Name || !d.IsEnabled)
                                    continue;

                                if (setAudioDevice(d.Name))
                                    break;
                            }
                        }
                    }
                }
                else
                {
                    // use whatever is the preferred device
                    var device = Bass.GetDeviceInfo(Bass.CurrentDevice);
                    if (device.Name == AudioDevice.Value)
                    {
                        if (!device.IsEnabled && !setAudioDevice())
                        {
                            foreach (var d in getAllDevices())
                            {
                                if (d.Name == device.Name || !d.IsEnabled)
                                    continue;

                                if (setAudioDevice(d.Name))
                                    break;
                            }
                        }
                    }
                    else
                    {
                        var preferredDevice = getAllDevices().SingleOrDefault(d => d.Name == AudioDevice.Value);
                        if (preferredDevice.Name == AudioDevice.Value && preferredDevice.IsEnabled)
                            setAudioDevice(preferredDevice.Name);
                        else if (!device.IsEnabled && !setAudioDevice())
                        {
                            foreach (var d in getAllDevices())
                            {
                                if (d.Name == device.Name || !d.IsEnabled)
                                    continue;

                                if (setAudioDevice(d.Name))
                                    break;
                            }
                        }
                    }
                }
            }
            catch
            {
            }
        }

        public override string ToString() => $@"{GetType().ReadableName()} ({currentAudioDevice})";
    }
}<|MERGE_RESOLUTION|>--- conflicted
+++ resolved
@@ -86,13 +86,8 @@
         /// </summary>
         public Scheduler EventScheduler;
 
-<<<<<<< HEAD
-        private readonly Lazy<IAdjustableResourceStore<Track.Track>> globalTrackStore;
-        private readonly Lazy<IAdjustableResourceStore<SampleChannel>> globalSampleStore;
-=======
         private readonly Lazy<ITrackStore> globalTrackStore;
         private readonly Lazy<ISampleStore> globalSampleStore;
->>>>>>> edce4d03
 
         /// <summary>
         /// Constructs an AudioStore given a track resource store, and a sample resource store.
@@ -113,13 +108,8 @@
             sampleStore.AddExtension(@"wav");
             sampleStore.AddExtension(@"mp3");
 
-<<<<<<< HEAD
-            globalTrackStore = new Lazy<IAdjustableResourceStore<Track.Track>>(() => GetTrackStore(trackStore));
-            globalSampleStore = new Lazy<IAdjustableResourceStore<SampleChannel>>(() => GetSampleStore(sampleStore));
-=======
             globalTrackStore = new Lazy<ITrackStore>(() => GetTrackStore(trackStore));
             globalSampleStore = new Lazy<ISampleStore>(() => GetSampleStore(sampleStore));
->>>>>>> edce4d03
 
             scheduler.Add(() =>
             {
