--- conflicted
+++ resolved
@@ -316,18 +316,9 @@
 
                 padding = value;
 
-<<<<<<< HEAD
-        private void computeLayout()
-        {
-            //adjust shadow alpha based on highest component intensity to avoid muddy display of darker text.
-            //squared result for quadratic fall-off seems to give the best result.
-            var avgColour = (Color4)DrawColourInfo.Colour.AverageColour;
-            float shadowAlpha = (float)Math.Pow(Math.Max(Math.Max(avgColour.R, avgColour.G), avgColour.B), 2);
-=======
-                invalidate(true);
-            }
-        }
->>>>>>> 1cfbd9d8
+                invalidate(true);
+            }
+        }
 
         public override bool IsPresent => base.IsPresent && (AlwaysPresent || !string.IsNullOrEmpty(text));
 
@@ -350,15 +341,10 @@
 
         private bool isComputingCharacters;
 
-<<<<<<< HEAD
-                // We're going to become not present, so parents need to be signalled to recompute size/layout
-                Invalidate(InvalidationFromParentSize | Invalidation.Presence);
-=======
         private void computeCharacters()
         {
             if (store == null)
                 return;
->>>>>>> 1cfbd9d8
 
             if (charactersCache.IsValid)
                 return;
