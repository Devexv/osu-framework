// Copyright (c) ppy Pty Ltd <contact@ppy.sh>. Licensed under the MIT Licence.
// See the LICENCE file in the repository root for full licence text.

using System;
using System.Collections.Generic;
using System.Diagnostics;
using System.Globalization;
using System.IO;
using System.Linq;
using System.Text;
using System.Text.RegularExpressions;
using osu.Framework.Graphics.Rendering;
using osu.Framework.Graphics.Shaders;

namespace osu.Framework.Graphics.Veldrid.Shaders
{
    internal class VeldridShaderPart : IShaderPart
    {
        private static readonly Regex shader_input_pattern = new Regex(@"^\s*layout\s*\(\s*location\s*=\s*(-?\d+)\s*\)\s*in\s+((?:(?:lowp|mediump|highp)\s+)?\w+)\s+(\w+)\s*;", RegexOptions.Multiline);

        private static readonly Regex shader_output_pattern =
            new Regex(@"^\s*layout\s*\(\s*location\s*=\s*(-?\d+)\s*\)\s*out\s+((?:(?:lowp|mediump|highp)\s+)?\w+)\s+(\w+)\s*;", RegexOptions.Multiline);

        private static readonly Regex uniform_pattern = new Regex(@"^(\s*layout\s*\(.*)set\s*=\s*(-?\d)(.*\)\s*(?:(?:readonly\s*)?buffer|uniform))", RegexOptions.Multiline);
        private static readonly Regex include_pattern = new Regex(@"^\s*#\s*include\s+[""<](.*)["">]");

        public readonly ShaderPartType Type;

        private string header = string.Empty;

        private readonly string code = string.Empty;
        private readonly IShaderStore store;

        public readonly List<VeldridShaderAttribute> Inputs = new List<VeldridShaderAttribute>();
        public readonly List<VeldridShaderAttribute> Outputs = new List<VeldridShaderAttribute>();

        public VeldridShaderPart(VeldridRenderer renderer, byte[]? data, ShaderPartType type, IShaderStore store)
        {
            this.store = store;

            Type = type;

            if (!renderer.UseStructuredBuffers)
                code = "#define OSU_GRAPHICS_NO_SSBO\n";

            // Load the shader files.
            code += loadFile(data, true);

<<<<<<< HEAD
            // Find the minimum uniform/buffer binding set across all shader codes. This will be a negative number (see sh_GlobalUniforms.h).
            int minSet = uniform_pattern.Matches(code)
                                        .Where(m => m.Success)
                                        .Select(m => int.Parse(m.Groups[2].Value, CultureInfo.InvariantCulture))
                                        .DefaultIfEmpty(0).Min();

=======
>>>>>>> 91b82bcb
            // Increment the binding set of all uniform blocks.
            // After this transformation, the g_GlobalUniforms block is placed in set 0 and all other user blocks begin from 1.
            // The difference in implementation here (compared to above) is intentional, as uniform blocks must be consistent between the shader stages, so they can't be easily appended.
            code = uniform_pattern.Replace(code, match => $"{match.Groups[1].Value}set = {int.Parse(match.Groups[2].Value, CultureInfo.InvariantCulture) + Math.Abs(minSet)}{match.Groups[3].Value}");
        }

        private VeldridShaderPart(string code, string header, ShaderPartType type, IShaderStore store)
        {
            this.code = code;
            this.header = header;
            this.store = store;

            Type = type;
        }

        private string loadFile(byte[]? bytes, bool mainFile)
        {
            if (bytes == null)
                return string.Empty;

            using (MemoryStream ms = new MemoryStream(bytes))
            using (StreamReader sr = new StreamReader(ms))
            {
                string result = string.Empty;

                while (sr.Peek() != -1)
                {
                    string? line = sr.ReadLine();

                    if (string.IsNullOrEmpty(line))
                    {
                        result += line + '\n';
                        continue;
                    }

                    if (line.StartsWith("#version", StringComparison.Ordinal)) // the version directive has to appear before anything else in the shader
                    {
                        header = line + '\n' + header;
                        continue;
                    }

                    if (line.StartsWith("#extension", StringComparison.Ordinal))
                    {
                        header += line + '\n';
                        continue;
                    }

                    Match includeMatch = include_pattern.Match(line);

                    if (includeMatch.Success)
                    {
                        string includeName = includeMatch.Groups[1].Value.Trim();

                        result += loadFile(store.GetRawData(includeName), false) + '\n';
                    }
                    else
                        result += line + '\n';
                }

                if (mainFile)
                {
                    string internalIncludes = loadFile(store.GetRawData("Internal/sh_Compatibility.h"), false) + "\n";
                    internalIncludes += loadFile(store.GetRawData("Internal/sh_GlobalUniforms.h"), false) + "\n";
                    result = internalIncludes + result;

                    Inputs.AddRange(
                        shader_input_pattern.Matches(result).Select(m => new VeldridShaderAttribute(int.Parse(m.Groups[1].Value, CultureInfo.InvariantCulture), m.Groups[2].Value)).ToList());
                    Outputs.AddRange(
                        shader_output_pattern.Matches(result).Select(m => new VeldridShaderAttribute(int.Parse(m.Groups[1].Value, CultureInfo.InvariantCulture), m.Groups[2].Value)).ToList());

                    string outputCode = loadFile(store.GetRawData($"Internal/sh_{Type}_Output.h"), false);

                    if (!string.IsNullOrEmpty(outputCode))
                    {
                        const string real_main_name = "__internal_real_main";

                        outputCode = outputCode.Replace("{{ real_main }}", real_main_name);
                        result = Regex.Replace(result, @"void main\((.*)\)", $"void {real_main_name}()") + outputCode + '\n';
                    }
                }

                return result;
            }
        }

        /// <summary>
        /// Creates a <see cref="VeldridShaderPart"/> based off this shader with a list of attributes passed through as input & output.
        /// Attributes from the list that are already defined in this shader will be ignored.
        /// </summary>
        /// <remarks>
        /// <para>
        /// In D3D11, unused fragment inputs cull their corresponding vertex output, which affects the vertex input/output structure leading to seemingly undefined behaviour.
        /// To prevent this from happening, make sure all unused vertex output are used and sent in the fragment output so that D3D11 doesn't omit them.
        /// </para>
        /// <para>
        /// This creates a new <see cref="VeldridShaderPart"/> rather than altering this existing instance since this is cached at a <see cref="IShaderStore"/> level and should remain immutable.
        /// </para>
        /// </remarks>
        /// <param name="attributes">The list of attributes to include in the shader as input & output.</param>
        public VeldridShaderPart WithPassthroughInput(IReadOnlyList<VeldridShaderAttribute> attributes)
        {
            string result = code;

            int outputLayoutIndex = Outputs.Max(m => m.Location) + 1;

            var attributesLayout = new StringBuilder();
            var attributesAssignment = new StringBuilder();
            var outputAttributes = new List<VeldridShaderAttribute>();

            foreach (VeldridShaderAttribute attribute in attributes)
            {
                if (Inputs.Any(i => attribute.Location == i.Location))
                    continue;

                string inputName = $"__unused_input_{attribute.Location}";
                string outputName = $"__unused_output_{outputLayoutIndex}";

                attributesLayout.AppendLine($"layout (location = {attribute.Location}) in {attribute.Type} {inputName};");
                attributesLayout.AppendLine($"layout (location = {outputLayoutIndex}) out {attribute.Type} {outputName};");
                attributesAssignment.Append($"{outputName} = {inputName};\n    ");

                outputAttributes.Add(attribute with { Location = outputLayoutIndex++ });
            }

            // we're only using this for fragment shader so let's just assert that.
            Debug.Assert(Type == ShaderPartType.Fragment);

            result = result.Replace("{{ fragment_output_layout }}", attributesLayout.ToString().Trim());
            result = result.Replace("{{ fragment_output_assignment }}", attributesAssignment.ToString().Trim());

            var part = new VeldridShaderPart(result, header, Type, store);
            part.Inputs.AddRange(Inputs.Concat(attributes).DistinctBy(a => a.Location));
            part.Outputs.AddRange(Outputs.Concat(outputAttributes));
            return part;
        }

        public string GetRawText() => header + '\n' + code;

        #region IDisposable Support

        public void Dispose()
        {
        }

        #endregion
    }

    public record struct VeldridShaderAttribute(int Location, string Type);
}<|MERGE_RESOLUTION|>--- conflicted
+++ resolved
@@ -46,15 +46,12 @@
             // Load the shader files.
             code += loadFile(data, true);
 
-<<<<<<< HEAD
             // Find the minimum uniform/buffer binding set across all shader codes. This will be a negative number (see sh_GlobalUniforms.h).
             int minSet = uniform_pattern.Matches(code)
                                         .Where(m => m.Success)
                                         .Select(m => int.Parse(m.Groups[2].Value, CultureInfo.InvariantCulture))
                                         .DefaultIfEmpty(0).Min();
 
-=======
->>>>>>> 91b82bcb
             // Increment the binding set of all uniform blocks.
             // After this transformation, the g_GlobalUniforms block is placed in set 0 and all other user blocks begin from 1.
             // The difference in implementation here (compared to above) is intentional, as uniform blocks must be consistent between the shader stages, so they can't be easily appended.
