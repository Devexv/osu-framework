// Copyright (c) ppy Pty Ltd <contact@ppy.sh>. Licensed under the MIT Licence.
// See the LICENCE file in the repository root for full licence text.

using osu.Framework.Lists;
using System.Collections.Generic;
using System;
using System.Diagnostics;
using System.Linq;
using System.Runtime.ExceptionServices;
using System.Threading;
using osuTK;
using osuTK.Graphics;
using osu.Framework.Graphics.Shaders;
using osu.Framework.Extensions.IEnumerableExtensions;
using osu.Framework.Graphics.Colour;
using osu.Framework.Allocation;
using osu.Framework.Graphics.Transforms;
using osu.Framework.Timing;
using osu.Framework.Threading;
using osu.Framework.Statistics;
using System.Threading.Tasks;
using JetBrains.Annotations;
using osu.Framework.Development;
using osu.Framework.Extensions.ExceptionExtensions;
using osu.Framework.Graphics.Effects;
using osu.Framework.Graphics.Primitives;
using osu.Framework.Layout;
using osu.Framework.Testing;
using osu.Framework.Utils;

namespace osu.Framework.Graphics.Containers
{
    /// <summary>
    /// A drawable consisting of a composite of child drawables which are
    /// manages by the composite object itself. Transformations applied to
    /// a <see cref="CompositeDrawable"/> are also applied to its children.
    /// Additionally, <see cref="CompositeDrawable"/>s support various effects, such as masking, edge effect,
    /// padding, and automatic sizing depending on their children.
    /// </summary>
    [ExcludeFromDynamicCompile]
    public abstract partial class CompositeDrawable : Drawable
    {
        #region Construction and disposal

        /// <summary>
        /// Constructs a <see cref="CompositeDrawable"/> that stores children.
        /// </summary>
        protected CompositeDrawable()
        {
            var childComparer = new ChildComparer(this);

<<<<<<< HEAD
=======
            var childComparer = new ChildComparer(this);

>>>>>>> 9eae2208
            internalChildren = new SortedList<Drawable>(childComparer);
            aliveInternalChildren = new SortedList<Drawable>(childComparer);

            AddLayout(childrenSizeDependencies);
        }

        [Resolved]
        private Game game { get; set; }

        /// <summary>
        /// Create a local dependency container which will be used by our nested children.
        /// If not overridden, the load-time parent's dependency tree will be used.
        /// </summary>
        /// <param name="parent">The parent <see cref="IReadOnlyDependencyContainer"/> which should be passed through if we want fallback lookups to work.</param>
        /// <returns>A new dependency container to be stored for this Drawable.</returns>
        protected virtual IReadOnlyDependencyContainer CreateChildDependencies(IReadOnlyDependencyContainer parent) => DependencyActivator.MergeDependencies(this, parent);

        /// <summary>
        /// Contains all dependencies that can be injected into this CompositeDrawable's children using <see cref="BackgroundDependencyLoaderAttribute"/>.
        /// Add or override dependencies by calling <see cref="DependencyContainer.Cache(object)"/>.
        /// </summary>
        public IReadOnlyDependencyContainer Dependencies { get; private set; }

        protected sealed override void InjectDependencies(IReadOnlyDependencyContainer dependencies)
        {
            // get our dependencies from our parent, but allow local overriding of our inherited dependency container
            Dependencies = CreateChildDependencies(dependencies);

            base.InjectDependencies(dependencies);
        }

        private CancellationTokenSource disposalCancellationSource;

        private WeakList<Drawable> loadingComponents;

        private static readonly ThreadedTaskScheduler threaded_scheduler = new ThreadedTaskScheduler(4, nameof(LoadComponentsAsync));

        private static readonly ThreadedTaskScheduler long_load_scheduler = new ThreadedTaskScheduler(4, nameof(LoadComponentsAsync));

        /// <summary>
        /// Loads a future child or grand-child of this <see cref="CompositeDrawable"/> asynchronously. <see cref="Dependencies"/>
        /// and <see cref="Drawable.Clock"/> are inherited from this <see cref="CompositeDrawable"/>.
        ///
        /// Note that this will always use the dependencies and clock from this instance. If you must load to a nested container level,
        /// consider using <see cref="DelayedLoadWrapper"/>
        /// </summary>
        /// <typeparam name="TLoadable">The type of the future future child or grand-child to be loaded.</typeparam>
        /// <param name="component">The child or grand-child to be loaded.</param>
        /// <param name="onLoaded">Callback to be invoked on the update thread after loading is complete.</param>
        /// <param name="cancellation">An optional cancellation token.</param>
        /// <param name="scheduler">The scheduler for <paramref name="onLoaded"/> to be invoked on. If null, the local scheduler will be used.</param>
        /// <returns>The task which is used for loading and callbacks.</returns>
        protected internal Task LoadComponentAsync<TLoadable>([NotNull] TLoadable component, Action<TLoadable> onLoaded = null, CancellationToken cancellation = default, Scheduler scheduler = null)
            where TLoadable : Drawable
        {
            if (component == null) throw new ArgumentNullException(nameof(component));

            return LoadComponentsAsync(component.Yield(), l => onLoaded?.Invoke(l.Single()), cancellation, scheduler);
        }

        /// <summary>
        /// Loads a future child or grand-child of this <see cref="CompositeDrawable"/> synchronously and immediately. <see cref="Dependencies"/>
        /// and <see cref="Drawable.Clock"/> are inherited from this <see cref="CompositeDrawable"/>.
        /// <remarks>
        /// This is generally useful if already in an asynchronous context and requiring forcefully (pre)loading content without adding it to the hierarchy.
        /// </remarks>
        /// </summary>
        /// <typeparam name="TLoadable">The type of the future future child or grand-child to be loaded.</typeparam>
        /// <param name="component">The child or grand-child to be loaded.</param>
        protected void LoadComponent<TLoadable>(TLoadable component) where TLoadable : Drawable
            => LoadComponents(component.Yield());

        /// <summary>
        /// Loads several future child or grand-child of this <see cref="CompositeDrawable"/> asynchronously. <see cref="Dependencies"/>
        /// and <see cref="Drawable.Clock"/> are inherited from this <see cref="CompositeDrawable"/>.
        ///
        /// Note that this will always use the dependencies and clock from this instance. If you must load to a nested container level,
        /// consider using <see cref="DelayedLoadWrapper"/>
        /// </summary>
        /// <typeparam name="TLoadable">The type of the future future child or grand-child to be loaded.</typeparam>
        /// <param name="components">The children or grand-children to be loaded.</param>
        /// <param name="onLoaded">Callback to be invoked on the update thread after loading is complete.</param>
        /// <param name="cancellation">An optional cancellation token.</param>
        /// <param name="scheduler">The scheduler for <paramref name="onLoaded"/> to be invoked on. If null, the local scheduler will be used.</param>
        /// <returns>The task which is used for loading and callbacks.</returns>
        protected internal Task LoadComponentsAsync<TLoadable>(IEnumerable<TLoadable> components, Action<IEnumerable<TLoadable>> onLoaded = null, CancellationToken cancellation = default,
                                                               Scheduler scheduler = null)
            where TLoadable : Drawable
        {
            if (game == null)
                throw new InvalidOperationException($"May not invoke {nameof(LoadComponentAsync)} prior to this {nameof(CompositeDrawable)} being loaded.");

            if (IsDisposed)
                throw new ObjectDisposedException(ToString());

            disposalCancellationSource ??= new CancellationTokenSource();

            var linkedSource = CancellationTokenSource.CreateLinkedTokenSource(disposalCancellationSource.Token, cancellation);

            var deps = new DependencyContainer(Dependencies);
            deps.CacheValueAs(linkedSource.Token);

            loadingComponents ??= new WeakList<Drawable>();

            foreach (var d in components)
            {
                loadingComponents.Add(d);
                d.OnLoadComplete += _ => loadingComponents.Remove(d);
            }

            var taskScheduler = components.Any(c => c.IsLongRunning) ? long_load_scheduler : threaded_scheduler;

            return Task.Factory.StartNew(() => loadComponents(ref components, deps, true, linkedSource.Token), linkedSource.Token, TaskCreationOptions.HideScheduler, taskScheduler).ContinueWith(t =>
            {
                var exception = t.Exception?.AsSingular();

                if (!components.Any())
                    return;

                if (linkedSource.Token.IsCancellationRequested)
                {
                    linkedSource.Dispose();
                    return;
                }

                (scheduler ?? Scheduler).Add(() =>
                {
                    try
                    {
                        if (exception != null)
                            ExceptionDispatchInfo.Capture(exception).Throw();

                        if (!linkedSource.Token.IsCancellationRequested)
                            onLoaded?.Invoke(components);
                    }
                    finally
                    {
                        linkedSource.Dispose();
                    }
                });
            }, CancellationToken.None);
        }

        /// <summary>
        /// Loads several future child or grand-child of this <see cref="CompositeDrawable"/> synchronously and immediately. <see cref="Dependencies"/>
        /// and <see cref="Drawable.Clock"/> are inherited from this <see cref="CompositeDrawable"/>.
        /// <remarks>
        /// This is generally useful if already in an asynchronous context and requiring forcefully (pre)loading content without adding it to the hierarchy.
        /// </remarks>
        /// </summary>
        /// <typeparam name="TLoadable">The type of the future future child or grand-child to be loaded.</typeparam>
        /// <param name="components">The children or grand-children to be loaded.</param>
        protected void LoadComponents<TLoadable>(IEnumerable<TLoadable> components) where TLoadable : Drawable
        {
            if (game == null)
                throw new InvalidOperationException($"May not invoke {nameof(LoadComponent)} prior to this {nameof(CompositeDrawable)} being loaded.");

            if (IsDisposed)
                throw new ObjectDisposedException(ToString());

            loadComponents(ref components, Dependencies, false);
        }

        private void loadComponents<TLoadable>(ref IEnumerable<TLoadable> components, IReadOnlyDependencyContainer dependencies, bool isDirectAsyncContext, CancellationToken cancellation = default)
            where TLoadable : Drawable
        {
            foreach (var c in components)
            {
                if (cancellation.IsCancellationRequested)
                    return;

                if (!c.LoadFromAsync(Clock, dependencies, isDirectAsyncContext))
                    components = components.Except(c.Yield());
            }
        }

        [BackgroundDependencyLoader(true)]
        private void load(ShaderManager shaders, CancellationToken? cancellation)
        {
            hasCustomDrawNode = GetType().GetMethod(nameof(CreateDrawNode))?.DeclaringType != typeof(CompositeDrawable);

            Shader ??= shaders?.Load(VertexShaderDescriptor.TEXTURE_2, FragmentShaderDescriptor.TEXTURE_ROUNDED);

            // We are in a potentially async context, so let's aggressively load all our children
            // regardless of their alive state. this also gives children a clock so they can be checked
            // for their correct alive state in the case LifetimeStart is set to a definite value.
            foreach (var c in internalChildren)
            {
                cancellation?.ThrowIfCancellationRequested();
                loadChild(c);
            }
        }

        protected override void LoadAsyncComplete()
        {
            base.LoadAsyncComplete();

            // At this point we can assume that we are loaded although we're not in the "ready" state, because we'll be given
            // a "ready" state soon after this method terminates. Therefore we can perform an early check to add any alive children
            // while we're still in an asynchronous context and avoid putting pressure on the main thread during UpdateSubTree.
            CheckChildrenLife();
        }

        /// <summary>
        /// Loads a <see cref="Drawable"/> child. This will not throw in the event of the load being cancelled.
        /// </summary>
        /// <param name="child">The <see cref="Drawable"/> child to load.</param>
        private void loadChild(Drawable child)
        {
            try
            {
                if (IsDisposed)
                    throw new ObjectDisposedException(ToString(), "Disposed Drawables may not have children added.");

                child.Load(Clock, Dependencies, false);

                child.Parent = this;
            }
            catch (OperationCanceledException)
            {
            }
            catch (AggregateException ae)
            {
                foreach (var e in ae.Flatten().InnerExceptions)
                {
                    if (e is OperationCanceledException)
                        continue;

                    ExceptionDispatchInfo.Capture(e).Throw();
                }
            }
        }

        protected override void Dispose(bool isDisposing)
        {
            disposalCancellationSource?.Cancel();
            disposalCancellationSource?.Dispose();

            InternalChildren?.ForEach(c => c.Dispose());

            if (loadingComponents != null)
            {
                foreach (var d in loadingComponents)
                    d.Dispose();
            }

            OnAutoSize = null;
            Dependencies = null;
            schedulerAfterChildren = null;

            base.Dispose(isDisposing);
        }

        #endregion

        #region Children management

        /// <summary>
        /// Invoked when a child has entered <see cref="AliveInternalChildren"/>.
        /// </summary>
        internal event Action<Drawable> ChildBecameAlive;

        /// <summary>
        /// Invoked when a child has left <see cref="AliveInternalChildren"/>.
        /// </summary>
        internal event Action<Drawable> ChildDied;

        /// <summary>
        /// Fired after a child's <see cref="Drawable.Depth"/> is changed.
        /// </summary>
        internal event Action<Drawable> ChildDepthChanged;

        /// <summary>
        /// Gets or sets the only child in <see cref="InternalChildren"/>.
        /// </summary>
        [DebuggerBrowsable(DebuggerBrowsableState.Never)]
        protected internal Drawable InternalChild
        {
            get
            {
                if (InternalChildren.Count != 1)
                    throw new InvalidOperationException($"{nameof(InternalChild)} is only available when there's only 1 in {nameof(InternalChildren)}!");

                return InternalChildren[0];
            }
            set
            {
                ClearInternal();
                AddInternal(value);
            }
        }

        protected class ChildComparer : IComparer<Drawable>
        {
            private readonly CompositeDrawable owner;

            public ChildComparer(CompositeDrawable owner)
            {
                this.owner = owner;
            }

            public int Compare(Drawable x, Drawable y) => owner.Compare(x, y);
        }

        /// <summary>
        /// Compares two <see cref="InternalChildren"/> to determine their sorting.
        /// </summary>
        /// <param name="x">The first child to compare.</param>
        /// <param name="y">The second child to compare.</param>
        /// <returns>-1 if <paramref name="x"/> comes before <paramref name="y"/>, and 1 otherwise.</returns>
        protected virtual int Compare(Drawable x, Drawable y)
        {
            if (x == null) throw new ArgumentNullException(nameof(x));
            if (y == null) throw new ArgumentNullException(nameof(y));

            int i = y.Depth.CompareTo(x.Depth);
            if (i != 0) return i;

            return x.ChildID.CompareTo(y.ChildID);
        }

        /// <summary>
        /// Helper method comparing children by their depth first, and then by their reversed child ID.
        /// </summary>
        /// <param name="x">The first child to compare.</param>
        /// <param name="y">The second child to compare.</param>
        /// <returns>-1 if <paramref name="x"/> comes before <paramref name="y"/>, and 1 otherwise.</returns>
        protected int CompareReverseChildID(Drawable x, Drawable y)
        {
            if (x == null) throw new ArgumentNullException(nameof(x));
            if (y == null) throw new ArgumentNullException(nameof(y));

            int i = y.Depth.CompareTo(x.Depth);
            if (i != 0) return i;

            return y.ChildID.CompareTo(x.ChildID);
        }

        private readonly SortedList<Drawable> internalChildren;

        /// <summary>
        /// This <see cref="CompositeDrawable"/> list of children. Assigning to this property will dispose all existing children of this <see cref="CompositeDrawable"/>.
        /// </summary>
        protected internal IReadOnlyList<Drawable> InternalChildren
        {
            get => internalChildren;
            set => InternalChildrenEnumerable = value;
        }

        /// <summary>
        /// Replaces all internal children of this <see cref="CompositeDrawable"/> with the elements contained in the enumerable.
        /// </summary>
        protected internal IEnumerable<Drawable> InternalChildrenEnumerable
        {
            set
            {
                ClearInternal();
                AddRangeInternal(value);
            }
        }

        private readonly SortedList<Drawable> aliveInternalChildren;
        protected internal IReadOnlyList<Drawable> AliveInternalChildren => aliveInternalChildren;

        /// <summary>
        /// The index of a given child within <see cref="InternalChildren"/>.
        /// </summary>
        /// <returns>
        /// If the child is found, its index. Otherwise, the negated index it would obtain
        /// if it were added to <see cref="InternalChildren"/>.
        /// </returns>
        protected internal int IndexOfInternal(Drawable drawable)
        {
            int index = internalChildren.IndexOf(drawable);

            if (index >= 0 && internalChildren[index].ChildID != drawable.ChildID)
                throw new InvalidOperationException($@"A non-matching {nameof(Drawable)} was returned. Please ensure {GetType()}'s {nameof(Compare)} override implements a stable sort algorithm.");

            return index;
        }

        /// <summary>
        /// Checks whether a given child is contained within <see cref="InternalChildren"/>.
        /// </summary>
        protected internal bool ContainsInternal(Drawable drawable) => IndexOfInternal(drawable) >= 0;

        /// <summary>
        /// Removes a given child from this <see cref="InternalChildren"/>.
        /// </summary>
        /// <param name="drawable">The <see cref="Drawable"/> to be removed.</param>
        /// <returns>False if <paramref name="drawable"/> was not a child of this <see cref="CompositeDrawable"/> and true otherwise.</returns>
        protected internal virtual bool RemoveInternal(Drawable drawable)
        {
            ensureChildMutationAllowed();

            if (drawable == null)
                throw new ArgumentNullException(nameof(drawable));

            int index = IndexOfInternal(drawable);
            if (index < 0)
                return false;

            internalChildren.RemoveAt(index);

            if (drawable.IsAlive)
            {
                aliveInternalChildren.Remove(drawable);
                ChildDied?.Invoke(drawable);
            }

            if (drawable.LoadState >= LoadState.Ready && drawable.Parent != this)
                throw new InvalidOperationException($@"Removed a drawable ({drawable}) whose parent was not this ({this}), but {drawable.Parent}.");

            drawable.Parent = null;
            drawable.IsAlive = false;

            if (AutoSizeAxes != Axes.None)
                Invalidate(Invalidation.RequiredParentSizeToFit, InvalidationSource.Child);

            return true;
        }

        /// <summary>
        /// Clear all of <see cref="InternalChildren"/>.
        /// </summary>
        /// <param name="disposeChildren">
        /// Whether removed children should also get disposed.
        /// Disposal will be recursive.
        /// </param>
        protected internal virtual void ClearInternal(bool disposeChildren = true)
        {
            ensureChildMutationAllowed();

            if (internalChildren.Count == 0) return;

            foreach (Drawable t in internalChildren)
            {
                if (t.IsAlive)
                    ChildDied?.Invoke(t);

                t.IsAlive = false;
                t.Parent = null;

                if (disposeChildren)
                    DisposeChildAsync(t);

                Trace.Assert(t.Parent == null);
            }

            internalChildren.Clear();
            aliveInternalChildren.Clear();
            RequestsNonPositionalInputSubTree = RequestsNonPositionalInput;
            RequestsPositionalInputSubTree = RequestsPositionalInput;

            if (AutoSizeAxes != Axes.None)
                Invalidate(Invalidation.RequiredParentSizeToFit, InvalidationSource.Child);
        }

        /// <summary>
        /// Used to assign a monotonically increasing ID to children as they are added. This member is
        /// incremented whenever a child is added.
        /// </summary>
        private ulong currentChildID;

        /// <summary>
        /// Adds a child to <see cref="InternalChildren"/>.
        /// </summary>
        protected internal virtual void AddInternal(Drawable drawable)
        {
            ensureChildMutationAllowed();

            if (IsDisposed)
                throw new ObjectDisposedException(ToString(), "Disposed Drawables may not have children added.");

            if (drawable == null)
                throw new ArgumentNullException(nameof(drawable), $"null {nameof(Drawable)}s may not be added to {nameof(CompositeDrawable)}.");

            if (drawable == this)
                throw new InvalidOperationException($"{nameof(CompositeDrawable)} may not be added to itself.");

            // If the drawable's ChildId is not zero, then it was added to another parent even if it wasn't loaded
            if (drawable.ChildID != 0)
                throw new InvalidOperationException("May not add a drawable to multiple containers.");

            drawable.ChildID = ++currentChildID;
            drawable.RemoveCompletedTransforms = RemoveCompletedTransforms;

            if (LoadState >= LoadState.Loading)
            {
                // If we're already loaded, we can eagerly allow children to be loaded

                if (drawable.LoadState >= LoadState.Ready)
                    drawable.Parent = this;
                else
                    loadChild(drawable);
            }

            internalChildren.Add(drawable);

            if (AutoSizeAxes != Axes.None)
                Invalidate(Invalidation.RequiredParentSizeToFit, InvalidationSource.Child);
        }

        /// <summary>
        /// Adds a range of children to <see cref="InternalChildren"/>. This is equivalent to calling
        /// <see cref="AddInternal(Drawable)"/> on each element of the range in order.
        /// </summary>
        protected internal void AddRangeInternal(IEnumerable<Drawable> range)
        {
            foreach (Drawable d in range)
                AddInternal(d);
        }

        /// <summary>
        /// Changes the depth of an internal child. This affects ordering of <see cref="InternalChildren"/>.
        /// </summary>
        /// <param name="child">The child whose depth is to be changed.</param>
        /// <param name="newDepth">The new depth value to be set.</param>
        protected internal void ChangeInternalChildDepth(Drawable child, float newDepth)
        {
            ensureChildMutationAllowed();

            if (child.Depth == newDepth) return;

            var index = IndexOfInternal(child);
            if (index < 0)
                throw new InvalidOperationException($"Can not change depth of drawable which is not contained within this {nameof(CompositeDrawable)}.");

            internalChildren.RemoveAt(index);
            var aliveIndex = aliveInternalChildren.IndexOf(child);
            if (aliveIndex >= 0) // remove if found
                aliveInternalChildren.RemoveAt(aliveIndex);

            var chId = child.ChildID;
            child.ChildID = 0; // ensure Depth-change does not throw an exception
            child.Depth = newDepth;
            child.ChildID = chId;

            internalChildren.Add(child);
            if (aliveIndex >= 0) // re-add if it used to be in aliveInternalChildren
                aliveInternalChildren.Add(child);

            ChildDepthChanged?.Invoke(child);
        }

        private void ensureChildMutationAllowed()
        {
            switch (LoadState)
            {
                case LoadState.NotLoaded:
                    break;

                case LoadState.Loading:
                    if (Thread.CurrentThread != LoadThread)
                        throw new InvalidThreadForChildMutationException(LoadState, "not on the load thread");

                    break;

                case LoadState.Ready:
                    // Allow mutating from the load thread since parenting containers may still be in the loading state
                    if (Thread.CurrentThread != LoadThread && !ThreadSafety.IsUpdateThread)
                        throw new InvalidThreadForChildMutationException(LoadState, "not on the load or update threads");

                    break;

                case LoadState.Loaded:
                    if (!ThreadSafety.IsUpdateThread)
                        throw new InvalidThreadForChildMutationException(LoadState, "not on the update thread");

                    break;
            }
        }

        #endregion

        #region Updating (per-frame periodic)

        private Scheduler schedulerAfterChildren;

        /// <summary>
        /// A lazily-initialized scheduler used to schedule tasks to be invoked in future <see cref="UpdateAfterChildren"/>s calls.
        /// The tasks are invoked at the beginning of the <see cref="UpdateAfterChildren"/> method before anything else.
        /// </summary>
        protected internal Scheduler SchedulerAfterChildren
        {
            get
            {
                if (schedulerAfterChildren != null)
                    return schedulerAfterChildren;

                lock (LoadLock)
                    return schedulerAfterChildren ??= new Scheduler(() => ThreadSafety.IsUpdateThread, Clock);
            }
        }

        /// <summary>
        /// Updates the life status of <see cref="InternalChildren"/> according to their
        /// <see cref="Drawable.ShouldBeAlive"/> property.
        /// </summary>
        /// <returns>True iff the life status of at least one child changed.</returns>
        protected virtual bool UpdateChildrenLife()
        {
            // Can not have alive children if we are not loaded.
            if (LoadState < LoadState.Ready)
                return false;

            if (!CheckChildrenLife())
                return false;

            return true;
        }

        /// <summary>
        /// Checks whether the alive state of any child has changed and processes it. This will add or remove
        /// children from <see cref="aliveInternalChildren"/> depending on their alive states.
        /// <para>Note that this does NOT check the load state of this <see cref="CompositeDrawable"/> to check if it can hold any alive children.</para>
        /// </summary>
        /// <returns>Whether any child's alive state has changed.</returns>
        protected virtual bool CheckChildrenLife()
        {
            bool anyAliveChanged = false;

            for (int i = 0; i < internalChildren.Count; i++)
            {
                var state = checkChildLife(internalChildren[i]);

                anyAliveChanged |= state.HasFlag(ChildLifeStateChange.MadeAlive) || state.HasFlag(ChildLifeStateChange.MadeDead);

                if (state.HasFlag(ChildLifeStateChange.Removed))
                    i--;
            }

            FrameStatistics.Add(StatisticsCounterType.CCL, internalChildren.Count);

            return anyAliveChanged;
        }

        /// <summary>
        /// Checks whether the alive state of a child has changed and processes it. This will add or remove
        /// the child from <see cref="aliveInternalChildren"/> depending on its alive state.
        ///
        /// This should only ever be called on a <see cref="CompositeDrawable"/>'s own <see cref="internalChildren"/>.
        ///
        /// <para>Note that this does NOT check the load state of this <see cref="CompositeDrawable"/> to check if it can hold any alive children.</para>
        /// </summary>
        /// <param name="child">The child to check.</param>
        /// <returns>Whether the child's alive state has changed.</returns>
        private ChildLifeStateChange checkChildLife(Drawable child)
        {
            ChildLifeStateChange state = ChildLifeStateChange.None;

            if (child.ShouldBeAlive)
            {
                if (!child.IsAlive)
                {
                    if (child.LoadState < LoadState.Ready)
                    {
                        // If we're already loaded, we can eagerly allow children to be loaded
                        loadChild(child);
                        if (child.LoadState < LoadState.Ready)
                            return ChildLifeStateChange.None;
                    }

                    MakeChildAlive(child);
                    state = ChildLifeStateChange.MadeAlive;
                }
            }
            else
            {
                if (child.IsAlive || child.RemoveWhenNotAlive)
                {
                    if (MakeChildDead(child))
                        state |= ChildLifeStateChange.Removed;

                    state |= ChildLifeStateChange.MadeDead;
                }
            }

            return state;
        }

        [Flags]
        private enum ChildLifeStateChange
        {
            None = 0,
            MadeAlive = 1,
            MadeDead = 1 << 1,
            Removed = 1 << 2,
        }

        /// <summary>
        /// Makes a child alive.
        /// </summary>
        /// <remarks>
        /// Callers have to ensure that <paramref name="child"/> is of this <see cref="CompositeDrawable"/>'s non-alive <see cref="InternalChildren"/> and <see cref="LoadState"/> of the <paramref name="child"/> is at least <see cref="LoadState.Ready"/>.
        /// </remarks>
        /// <param name="child">The child of this <see cref="CompositeDrawable"/>> to make alive.</param>
        protected void MakeChildAlive(Drawable child)
        {
            Debug.Assert(!child.IsAlive && child.LoadState >= LoadState.Ready);

            // If the new child has the flag set, we should propagate the flag towards the root.
            // We can stop at the ancestor which has the flag already set because further ancestors will also have the flag set.
            if (child.RequestsNonPositionalInputSubTree)
            {
                for (var ancestor = this; ancestor != null && !ancestor.RequestsNonPositionalInputSubTree; ancestor = ancestor.Parent)
                    ancestor.RequestsNonPositionalInputSubTree = true;
            }

            if (child.RequestsPositionalInputSubTree)
            {
                for (var ancestor = this; ancestor != null && !ancestor.RequestsPositionalInputSubTree; ancestor = ancestor.Parent)
                    ancestor.RequestsPositionalInputSubTree = true;
            }

            aliveInternalChildren.Add(child);
            child.IsAlive = true;

            ChildBecameAlive?.Invoke(child);

            // Layout invalidations on non-alive children are blocked, so they must be invalidated once when they become alive.
            child.Invalidate(Invalidation.Layout, InvalidationSource.Parent);

            // Notify ourselves that a child has become alive.
            Invalidate(Invalidation.Presence, InvalidationSource.Child);
        }

        /// <summary>
        /// Makes a child dead (not alive) and removes it if <see cref="Drawable.RemoveWhenNotAlive"/> of the <paramref name="child"/> is set.
        /// </summary>
        /// <remarks>
        /// Callers have to ensure that <paramref name="child"/> is of this <see cref="CompositeDrawable"/>'s <see cref="AliveInternalChildren"/>.
        /// </remarks>
        /// <param name="child">The child of this <see cref="CompositeDrawable"/>> to make dead.</param>
        /// <returns>Whether <paramref name="child"/> has been removed by death.</returns>
        protected bool MakeChildDead(Drawable child)
        {
            if (child.IsAlive)
            {
                aliveInternalChildren.Remove(child);
                child.IsAlive = false;

                ChildDied?.Invoke(child);
            }

            bool removed = false;

            if (child.RemoveWhenNotAlive)
            {
                RemoveInternal(child);

                if (child.DisposeOnDeathRemoval)
                    DisposeChildAsync(child);

                removed = true;
            }

            // Notify ourselves that a child has died.
            Invalidate(Invalidation.Presence, InvalidationSource.Child);

            return removed;
        }

        internal override void UnbindAllBindablesSubTree()
        {
            base.UnbindAllBindablesSubTree();

            foreach (Drawable child in internalChildren)
                child.UnbindAllBindablesSubTree();
        }

        /// <summary>
        /// Unbinds a child's bindings synchronously and queues an asynchronous disposal of the child.
        /// </summary>
        /// <param name="drawable">The child to dispose.</param>
        internal void DisposeChildAsync(Drawable drawable)
        {
            drawable.UnbindAllBindablesSubTree();
            AsyncDisposalQueue.Enqueue(drawable);
        }

        internal override void UpdateClock(IFrameBasedClock clock)
        {
            if (Clock == clock)
                return;

            base.UpdateClock(clock);
            foreach (Drawable child in internalChildren)
                child.UpdateClock(Clock);

            schedulerAfterChildren?.UpdateClock(Clock);
        }

        /// <summary>
        /// Specifies whether this <see cref="CompositeDrawable"/> requires an update of its children.
        /// If the return value is false, then children are not updated and
        /// <see cref="UpdateAfterChildren"/> is not called.
        /// </summary>
        protected virtual bool RequiresChildrenUpdate => !IsMaskedAway || !childrenSizeDependencies.IsValid;

        public override bool UpdateSubTree()
        {
            if (!base.UpdateSubTree()) return false;

            // We update our children's life even if we are invisible.
            // Note, that this does not propagate down and may need
            // generalization in the future.
            UpdateChildrenLife();

            // If we are not present then there is never a reason to check
            // for children, as they should never affect our present status.
            if (!IsPresent || !RequiresChildrenUpdate) return false;

            UpdateAfterChildrenLife();

            if (TypePerformanceMonitor.Active)
            {
                for (int i = 0; i < aliveInternalChildren.Count; ++i)
                {
                    Drawable c = aliveInternalChildren[i];

                    TypePerformanceMonitor.BeginCollecting(c);
                    updateChild(c);
                    TypePerformanceMonitor.EndCollecting(c);
                }
            }
            else
            {
                for (int i = 0; i < aliveInternalChildren.Count; ++i)
                    updateChild(aliveInternalChildren[i]);
            }

            if (schedulerAfterChildren != null)
            {
                int amountScheduledTasks = schedulerAfterChildren.Update();
                FrameStatistics.Add(StatisticsCounterType.ScheduleInvk, amountScheduledTasks);
            }

            UpdateAfterChildren();

            updateChildrenSizeDependencies();
            UpdateAfterAutoSize();
            return true;
        }

        private void updateChild(Drawable c)
        {
            Debug.Assert(c.LoadState >= LoadState.Ready);
            c.UpdateSubTree();
        }

        /// <summary>
        /// Updates all masking calculations for this <see cref="CompositeDrawable"/> and its <see cref="AliveInternalChildren"/>.
        /// This occurs post-<see cref="UpdateSubTree"/> to ensure that all <see cref="Drawable"/> updates have taken place.
        /// </summary>
        /// <param name="source">The parent that triggered this update on this <see cref="Drawable"/>.</param>
        /// <param name="maskingBounds">The <see cref="RectangleF"/> that defines the masking bounds.</param>
        /// <returns>Whether masking calculations have taken place.</returns>
        public override bool UpdateSubTreeMasking(Drawable source, RectangleF maskingBounds)
        {
            if (!base.UpdateSubTreeMasking(source, maskingBounds))
                return false;

            if (IsMaskedAway)
                return true;

            if (aliveInternalChildren.Count == 0)
                return true;

            if (RequiresChildrenUpdate)
            {
                var childMaskingBounds = ComputeChildMaskingBounds(maskingBounds);

                for (int i = 0; i < aliveInternalChildren.Count; i++)
                    aliveInternalChildren[i].UpdateSubTreeMasking(this, childMaskingBounds);
            }

            return true;
        }

        protected override bool ComputeIsMaskedAway(RectangleF maskingBounds)
        {
            if (!CanBeFlattened)
                return base.ComputeIsMaskedAway(maskingBounds);

            // The masking check is overly expensive (requires creation of ScreenSpaceDrawQuad)
            // when only few children exist.
            return aliveInternalChildren.Count >= amount_children_required_for_masking_check && base.ComputeIsMaskedAway(maskingBounds);
        }

        /// <summary>
        /// Computes the <see cref="RectangleF"/> to be used as the masking bounds for all <see cref="AliveInternalChildren"/>.
        /// </summary>
        /// <param name="maskingBounds">The <see cref="RectangleF"/> that defines the masking bounds for this <see cref="CompositeDrawable"/>.</param>
        /// <returns>The <see cref="RectangleF"/> to be used as the masking bounds for <see cref="AliveInternalChildren"/>.</returns>
        protected virtual RectangleF ComputeChildMaskingBounds(RectangleF maskingBounds) => Masking ? RectangleF.Intersect(maskingBounds, ScreenSpaceDrawQuad.AABBFloat) : maskingBounds;

        /// <summary>
        /// Invoked after <see cref="UpdateChildrenLife"/> and <see cref="Drawable.IsPresent"/> state checks have taken place,
        /// but before <see cref="Drawable.UpdateSubTree"/> is invoked for all <see cref="InternalChildren"/>.
        /// This occurs after <see cref="Drawable.Update"/> has been invoked on this <see cref="CompositeDrawable"/>
        /// </summary>
        protected virtual void UpdateAfterChildrenLife()
        {
        }

        /// <summary>
        /// An opportunity to update state once-per-frame after <see cref="Drawable.Update"/> has been called
        /// for all <see cref="InternalChildren"/>.
        /// This is invoked prior to any autosize calculations of this <see cref="CompositeDrawable"/>.
        /// </summary>
        protected virtual void UpdateAfterChildren()
        {
        }

        /// <summary>
        /// Invoked after all autosize calculations have taken place.
        /// </summary>
        protected virtual void UpdateAfterAutoSize()
        {
        }

        #endregion

        #region Invalidation

        protected override bool OnInvalidate(Invalidation invalidation, InvalidationSource source)
        {
            bool anyInvalidated = base.OnInvalidate(invalidation, source);

            // Child invalidations should not propagate to other children.
            if (source == InvalidationSource.Child)
                return anyInvalidated;

            // DrawNode invalidations should not propagate to children.
            invalidation &= ~Invalidation.DrawNode;
            if (invalidation == Invalidation.None)
                return anyInvalidated;

            IReadOnlyList<Drawable> targetChildren = aliveInternalChildren;

            // Non-layout flags must be propagated to all children. As such, it is simplest + quickest to propagate all other relevant flags along with them.
            if ((invalidation & ~Invalidation.Layout) > 0)
                targetChildren = internalChildren;

            for (int i = 0; i < targetChildren.Count; ++i)
            {
                Drawable c = targetChildren[i];

                Invalidation childInvalidation = invalidation;
                if ((invalidation & Invalidation.RequiredParentSizeToFit) > 0)
                    childInvalidation |= Invalidation.DrawInfo;

                // Other geometry things like rotation, shearing, etc don't affect child properties.
                childInvalidation &= ~Invalidation.MiscGeometry;

                // Relative positioning can however affect child geometry.
                if (c.RelativePositionAxes != Axes.None && (invalidation & Invalidation.DrawSize) > 0)
                    childInvalidation |= Invalidation.MiscGeometry;

                // No draw size changes if relative size axes does not propagate it downward.
                if (c.RelativeSizeAxes == Axes.None)
                    childInvalidation &= ~Invalidation.DrawSize;

                anyInvalidated |= c.Invalidate(childInvalidation, InvalidationSource.Parent);
            }

            return anyInvalidated;
        }

        /// <summary>
        /// Invalidates the children size dependencies of this <see cref="CompositeDrawable"/> when a child's position or size changes.
        /// </summary>
        /// <param name="invalidation">The <see cref="Invalidation"/> to invalidate with.</param>
        /// <param name="axes">The position or size <see cref="Axes"/> that changed.</param>
        /// <param name="source">The source <see cref="Drawable"/>.</param>
        internal void InvalidateChildrenSizeDependencies(Invalidation invalidation, Axes axes, Drawable source)
        {
            // Store the current state of the children size dependencies.
            // This state may be restored later if the invalidation proved to be unnecessary.
            bool wasValid = childrenSizeDependencies.IsValid;

            // The invalidation still needs to occur as normal, since a derived CompositeDrawable may want to respond to children size invalidations.
            Invalidate(invalidation, InvalidationSource.Child);

            // If all the changed axes were bypassed and an invalidation occurred, the children size dependencies can immediately be
            // re-validated without a recomputation, as a recomputation would not change the auto-sized size.
            if (wasValid && (axes & source.BypassAutoSizeAxes) == axes)
                childrenSizeDependencies.Validate();
        }

        #endregion

        #region DrawNode

        private bool hasCustomDrawNode;

        internal IShader Shader { get; private set; }

        protected override DrawNode CreateDrawNode() => new CompositeDrawableDrawNode(this);

        private bool forceLocalVertexBatch;

        /// <summary>
        /// Whether to use a local vertex batch for rendering. If false, a parenting vertex batch will be used.
        /// </summary>
        public bool ForceLocalVertexBatch
        {
            get => forceLocalVertexBatch;
            protected set
            {
                if (forceLocalVertexBatch == value)
                    return;

                forceLocalVertexBatch = value;

                Invalidate(Invalidation.DrawNode);
            }
        }

        /// <summary>
        /// A flattened <see cref="CompositeDrawable"/> has its <see cref="DrawNode"/> merged into its parents'.
        /// In some cases, the <see cref="DrawNode"/> must always be generated and flattening should not occur.
        /// </summary>
        protected virtual bool CanBeFlattened =>
            // Masking composite DrawNodes define the masking area for their children.
            !Masking
            // Proxied drawables have their DrawNodes drawn elsewhere in the scene graph.
            && !HasProxy
            // Custom draw nodes may provide custom drawing procedures.
            && !hasCustomDrawNode;

        private const int amount_children_required_for_masking_check = 2;

        /// <summary>
        /// This function adds all children's <see cref="DrawNode"/>s to a target List, flattening the children of certain types
        /// of <see cref="CompositeDrawable"/> subtrees for optimization purposes.
        /// </summary>
        /// <param name="frame">The frame which <see cref="DrawNode"/>s should be generated for.</param>
        /// <param name="treeIndex">The index of the currently in-use <see cref="DrawNode"/> tree.</param>
        /// <param name="forceNewDrawNode">Whether the creation of a new <see cref="DrawNode"/> should be forced, rather than re-using an existing <see cref="DrawNode"/>.</param>
        /// <param name="j">The running index into the target List.</param>
        /// <param name="parentComposite">The <see cref="CompositeDrawable"/> whose children's <see cref="DrawNode"/>s to add.</param>
        /// <param name="target">The target list to fill with DrawNodes.</param>
        private static void addFromComposite(ulong frame, int treeIndex, bool forceNewDrawNode, ref int j, CompositeDrawable parentComposite, List<DrawNode> target)
        {
            SortedList<Drawable> children = parentComposite.aliveInternalChildren;

            for (int i = 0; i < children.Count; ++i)
            {
                Drawable drawable = children[i];

                if (!drawable.IsLoaded)
                    continue;

                if (!drawable.IsProxy)
                {
                    if (!drawable.IsPresent)
                        continue;

                    if (drawable.IsMaskedAway)
                        continue;

                    CompositeDrawable composite = drawable as CompositeDrawable;

                    if (composite?.CanBeFlattened == true)
                    {
                        addFromComposite(frame, treeIndex, forceNewDrawNode, ref j, composite, target);
                        continue;
                    }
                }

                DrawNode next = drawable.GenerateDrawNodeSubtree(frame, treeIndex, forceNewDrawNode);
                if (next == null)
                    continue;

                if (drawable.HasProxy)
                    drawable.ValidateProxyDrawNode(treeIndex, frame);
                else
                {
                    if (j < target.Count)
                        target[j] = next;
                    else
                        target.Add(next);
                    j++;
                }
            }
        }

        internal override DrawNode GenerateDrawNodeSubtree(ulong frame, int treeIndex, bool forceNewDrawNode)
        {
            // No need for a draw node at all if there are no children and we are not glowing.
            if (aliveInternalChildren.Count == 0 && CanBeFlattened)
                return null;

            DrawNode node = base.GenerateDrawNodeSubtree(frame, treeIndex, forceNewDrawNode);

            if (!(node is ICompositeDrawNode cNode))
                return null;

            cNode.Children ??= new List<DrawNode>(aliveInternalChildren.Count);

            if (cNode.AddChildDrawNodes)
            {
                int j = 0;
                addFromComposite(frame, treeIndex, forceNewDrawNode, ref j, this, cNode.Children);

                if (j < cNode.Children.Count)
                    cNode.Children.RemoveRange(j, cNode.Children.Count - j);
            }

            return node;
        }

        #endregion

        #region Transforms

        /// <summary>
        /// Whether to remove completed transforms from the list of applicable transforms. Setting this to false allows for rewinding transforms.
        /// <para>
        /// This value is passed down to children.
        /// </para>
        /// </summary>
        public override bool RemoveCompletedTransforms
        {
            get => base.RemoveCompletedTransforms;
            internal set
            {
                if (base.RemoveCompletedTransforms == value)
                    return;

                base.RemoveCompletedTransforms = value;

                foreach (var c in internalChildren)
                    c.RemoveCompletedTransforms = RemoveCompletedTransforms;
            }
        }

        public override void ApplyTransformsAt(double time, bool propagateChildren = false)
        {
            base.ApplyTransformsAt(time, propagateChildren);

            if (!propagateChildren)
                return;

            foreach (var c in internalChildren)
                c.ApplyTransformsAt(time, true);
        }

        public override void ClearTransformsAfter(double time, bool propagateChildren = false, string targetMember = null)
        {
            base.ClearTransformsAfter(time, propagateChildren, targetMember);

            if (!propagateChildren)
                return;

            foreach (var c in internalChildren)
                c.ClearTransformsAfter(time, true, targetMember);
        }

        internal override void AddDelay(double duration, bool propagateChildren = false)
        {
            if (duration == 0)
                return;

            base.AddDelay(duration, propagateChildren);

            if (propagateChildren)
            {
                foreach (var c in internalChildren)
                    c.AddDelay(duration, true);
            }
        }

        protected ScheduledDelegate ScheduleAfterChildren(Action action) => SchedulerAfterChildren.AddDelayed(action, TransformDelay);

        public override IDisposable BeginAbsoluteSequence(double newTransformStartTime, bool recursive = false)
        {
            var baseDisposalAction = base.BeginAbsoluteSequence(newTransformStartTime, recursive);
            if (!recursive)
                return baseDisposalAction;

            List<IDisposable> disposalActions = new List<IDisposable>(internalChildren.Count + 1) { baseDisposalAction };
            foreach (var c in internalChildren)
                disposalActions.Add(c.BeginAbsoluteSequence(newTransformStartTime, true));

            return new ValueInvokeOnDisposal<List<IDisposable>>(disposalActions, actions =>
            {
                foreach (var a in actions)
                    a.Dispose();
            });
        }

        public override void FinishTransforms(bool propagateChildren = false, string targetMember = null)
        {
            base.FinishTransforms(propagateChildren, targetMember);

            if (propagateChildren)
            {
                foreach (var c in internalChildren)
                    c.FinishTransforms(true, targetMember);
            }
        }

        /// <summary>
        /// Helper function for creating and adding a <see cref="Transform{TValue, T}"/> that fades the current <see cref="EdgeEffect"/>.
        /// </summary>
        protected TransformSequence<CompositeDrawable> FadeEdgeEffectTo(float newAlpha, double duration = 0, Easing easing = Easing.None)
        {
            Color4 targetColour = EdgeEffect.Colour;
            targetColour.A = newAlpha;
            return FadeEdgeEffectTo(targetColour, duration, easing);
        }

        /// <summary>
        /// Helper function for creating and adding a <see cref="Transform{TValue, T}"/> that fades the current <see cref="EdgeEffect"/>.
        /// </summary>
        protected TransformSequence<CompositeDrawable> FadeEdgeEffectTo(Color4 newColour, double duration = 0, Easing easing = Easing.None)
        {
            var effect = EdgeEffect;
            effect.Colour = newColour;
            return TweenEdgeEffectTo(effect, duration, easing);
        }

        /// <summary>
        /// Helper function for creating and adding a <see cref="Transform{TValue, T}"/> that tweens the current <see cref="EdgeEffect"/>.
        /// </summary>
        protected TransformSequence<CompositeDrawable> TweenEdgeEffectTo(EdgeEffectParameters newParams, double duration = 0, Easing easing = Easing.None) =>
            this.TransformTo(nameof(EdgeEffect), newParams, duration, easing);

        #endregion

        #region Interaction / Input

        public override bool Contains(Vector2 screenSpacePos)
        {
            float cRadius = effectiveCornerRadius;
            float cExponent = CornerExponent;

            // Select a cheaper contains method when we don't need rounded edges.
            if (cRadius == 0.0f)
                return base.Contains(screenSpacePos);

            return DrawRectangle.Shrink(cRadius).DistanceExponentiated(ToLocalSpace(screenSpacePos), cExponent) <= Math.Pow(cRadius, cExponent);
        }

        /// <summary>
        /// Check whether a child should be considered for inclusion in <see cref="BuildNonPositionalInputQueue"/> and <see cref="BuildPositionalInputQueue"/>
        /// </summary>
        /// <param name="child">The drawable to be evaluated.</param>
        /// <returns>Whether or not the specified drawable should be considered when building input queues.</returns>
        protected virtual bool ShouldBeConsideredForInput(Drawable child) => true;

        internal override bool BuildNonPositionalInputQueue(List<Drawable> queue, bool allowBlocking = true)
        {
            if (!base.BuildNonPositionalInputQueue(queue, allowBlocking))
                return false;

            for (int i = 0; i < aliveInternalChildren.Count; ++i)
            {
                if (ShouldBeConsideredForInput(aliveInternalChildren[i]))
                    aliveInternalChildren[i].BuildNonPositionalInputQueue(queue, allowBlocking);
            }

            return true;
        }

        /// <summary>
        /// Determines whether the subtree of this <see cref="CompositeDrawable"/> should receive positional input when the mouse is at the given screen-space position.
        /// </summary>
        /// <remarks>
        /// By default, the subtree of this <see cref="CompositeDrawable"/> always receives input when masking is turned off, and only receives input if this
        /// <see cref="CompositeDrawable"/> also receives input when masking is turned on.
        /// </remarks>
        /// <param name="screenSpacePos">The screen-space position where input could be received.</param>
        /// <returns>True if the subtree should receive input at the given screen-space position.</returns>
        protected virtual bool ReceivePositionalInputAtSubTree(Vector2 screenSpacePos) => !Masking || ReceivePositionalInputAt(screenSpacePos);

        internal override bool BuildPositionalInputQueue(Vector2 screenSpacePos, List<Drawable> queue)
        {
            if (!base.BuildPositionalInputQueue(screenSpacePos, queue))
                return false;

            if (!ReceivePositionalInputAtSubTree(screenSpacePos))
                return false;

            for (int i = 0; i < aliveInternalChildren.Count; ++i)
            {
                if (ShouldBeConsideredForInput(aliveInternalChildren[i]))
                    aliveInternalChildren[i].BuildPositionalInputQueue(screenSpacePos, queue);
            }

            return true;
        }

        #endregion

        #region Masking and related effects (e.g. round corners)

        private bool masking;

        /// <summary>
        /// If enabled, only the portion of children that falls within this <see cref="CompositeDrawable"/>'s
        /// shape is drawn to the screen.
        /// </summary>
        public bool Masking
        {
            get => masking;
            protected set
            {
                if (masking == value)
                    return;

                masking = value;
                Invalidate(Invalidation.DrawNode);
            }
        }

        private float maskingSmoothness = 1;

        /// <summary>
        /// Determines over how many pixels the alpha component smoothly fades out.
        /// Only has an effect when <see cref="Masking"/> is true.
        /// </summary>
        public float MaskingSmoothness
        {
            get => maskingSmoothness;
            protected set
            {
                //must be above zero to avoid a div-by-zero in the shader logic.
                value = Math.Max(0.01f, value);

                if (maskingSmoothness == value)
                    return;

                maskingSmoothness = value;
                Invalidate(Invalidation.DrawNode);
            }
        }

        private float cornerRadius;

        /// <summary>
        /// Determines how large of a radius is masked away around the corners.
        /// Only has an effect when <see cref="Masking"/> is true.
        /// </summary>
        public float CornerRadius
        {
            get => cornerRadius;
            protected set
            {
                if (cornerRadius == value)
                    return;

                cornerRadius = value;
                Invalidate(Invalidation.DrawNode);
            }
        }

        private float cornerExponent = 2f;

        /// <summary>
        /// Determines how gentle the curve of the corner straightens. A value of 2 (default) results in
        /// circular arcs, a value of 2.5 results in something closer to apple's "continuous corner".
        /// Values between 2 and 10 result in varying degrees of "continuousness", where larger values are smoother.
        /// Values between 1 and 2 result in a "flatter" appearance than round corners.
        /// Values between 0 and 1 result in a concave, round corner as opposed to a convex round corner,
        /// where a value of 0.5 is a circular concave arc.
        /// Only has an effect when <see cref="Masking"/> is true and <see cref="CornerRadius"/> is non-zero.
        /// </summary>
        public float CornerExponent
        {
            get => cornerExponent;
            protected set
            {
                if (!Precision.DefinitelyBigger(value, 0) || value > 10)
                    throw new ArgumentOutOfRangeException(nameof(CornerExponent), $"{nameof(CornerExponent)} may not be <=0 or >10 for numerical correctness.");

                if (cornerExponent == value)
                    return;

                cornerExponent = value;
                Invalidate(Invalidation.DrawNode);
            }
        }

        // This _hacky_ modification of the corner radius (obtained from playing around) ensures that the corner remains at roughly
        // equal size (perceptually) compared to the circular arc as the CornerExponent is adjusted within the range ~2-5.
        private float effectiveCornerRadius => CornerRadius * 0.8f * CornerExponent / 2 + 0.2f * CornerRadius;

        private float borderThickness;

        /// <summary>
        /// Determines how thick of a border to draw around the inside of the masked region.
        /// Only has an effect when <see cref="Masking"/> is true.
        /// The border only is drawn on top of children using a sprite shader.
        /// </summary>
        /// <remarks>
        /// Drawing borders is optimized heavily into our sprite shaders. As a consequence
        /// borders are only drawn correctly on top of quad-shaped children using our sprite
        /// shaders.
        /// </remarks>
        public float BorderThickness
        {
            get => borderThickness;
            protected set
            {
                if (borderThickness == value)
                    return;

                borderThickness = value;
                Invalidate(Invalidation.DrawNode);
            }
        }

        private SRGBColour borderColour = Color4.Black;

        /// <summary>
        /// Determines the color of the border controlled by <see cref="BorderThickness"/>.
        /// Only has an effect when <see cref="Masking"/> is true.
        /// </summary>
        public SRGBColour BorderColour
        {
            get => borderColour;
            protected set
            {
                if (borderColour.Equals(value))
                    return;

                borderColour = value;
                Invalidate(Invalidation.DrawNode);
            }
        }

        private EdgeEffectParameters edgeEffect;

        /// <summary>
        /// Determines an edge effect of this <see cref="CompositeDrawable"/>.
        /// Edge effects are e.g. glow or a shadow.
        /// Only has an effect when <see cref="Masking"/> is true.
        /// </summary>
        public EdgeEffectParameters EdgeEffect
        {
            get => edgeEffect;
            protected set
            {
                if (edgeEffect.Equals(value))
                    return;

                edgeEffect = value;
                Invalidate(Invalidation.DrawNode);
            }
        }

        #endregion

        #region Sizing

        public override RectangleF BoundingBox
        {
            get
            {
                float cRadius = CornerRadius;
                if (cRadius == 0.0f)
                    return base.BoundingBox;

                RectangleF drawRect = LayoutRectangle.Shrink(cRadius);

                // Inflate bounding box in parent space by the half-size of the bounding box of the
                // ellipse obtained by transforming the unit circle into parent space.
                Vector2 offset = ToParentSpace(Vector2.Zero);
                Vector2 u = ToParentSpace(new Vector2(cRadius, 0)) - offset;
                Vector2 v = ToParentSpace(new Vector2(0, cRadius)) - offset;
                Vector2 inflation = new Vector2(
                    MathF.Sqrt(u.X * u.X + v.X * v.X),
                    MathF.Sqrt(u.Y * u.Y + v.Y * v.Y)
                );

                RectangleF result = ToParentSpace(drawRect).AABBFloat.Inflate(inflation);
                // The above algorithm will return incorrect results if the rounded corners are not fully visible.
                // To limit bad behavior we at least enforce here, that the bounding box with rounded corners
                // is never larger than the bounding box without.
                if (DrawSize.X < CornerRadius * 2 || DrawSize.Y < CornerRadius * 2)
                    result.Intersect(base.BoundingBox);

                return result;
            }
        }

        private MarginPadding padding;

        /// <summary>
        /// Shrinks the space children may occupy within this <see cref="CompositeDrawable"/>
        /// by the specified amount on each side.
        /// </summary>
        public MarginPadding Padding
        {
            get => padding;
            protected set
            {
                if (padding.Equals(value)) return;

                if (!Validation.IsFinite(value)) throw new ArgumentException($@"{nameof(Padding)} must be finite, but is {value}.");

                padding = value;

                foreach (Drawable c in internalChildren)
                    c.Invalidate(c.InvalidationFromParentSize | Invalidation.MiscGeometry);
            }
        }

        /// <summary>
        /// The size of the coordinate space revealed to <see cref="InternalChildren"/>.
        /// Captures the effect of e.g. <see cref="Padding"/>.
        /// </summary>
        public Vector2 ChildSize => DrawSize - new Vector2(Padding.TotalHorizontal, Padding.TotalVertical);

        /// <summary>
        /// Positional offset applied to <see cref="InternalChildren"/>.
        /// Captures the effect of e.g. <see cref="Padding"/>.
        /// </summary>
        public Vector2 ChildOffset => new Vector2(Padding.Left, Padding.Top);

        private Vector2 relativeChildSize = Vector2.One;

        /// <summary>
        /// The size of the relative position/size coordinate space of children of this <see cref="CompositeDrawable"/>.
        /// Children positioned at this size will appear as if they were positioned at <see cref="Drawable.Position"/> = <see cref="Vector2.One"/> in this <see cref="CompositeDrawable"/>.
        /// </summary>
        public Vector2 RelativeChildSize
        {
            get => relativeChildSize;
            protected set
            {
                if (relativeChildSize == value)
                    return;

                if (!Validation.IsFinite(value)) throw new ArgumentException($@"{nameof(RelativeChildSize)} must be finite, but is {value}.");
                if (value.X == 0 || value.Y == 0) throw new ArgumentException($@"{nameof(RelativeChildSize)} must be non-zero, but is {value}.");

                relativeChildSize = value;

                foreach (Drawable c in internalChildren)
                    c.Invalidate(c.InvalidationFromParentSize);
            }
        }

        private Vector2 relativeChildOffset = Vector2.Zero;

        /// <summary>
        /// The offset of the relative position/size coordinate space of children of this <see cref="CompositeDrawable"/>.
        /// Children positioned at this offset will appear as if they were positioned at <see cref="Drawable.Position"/> = <see cref="Vector2.Zero"/> in this <see cref="CompositeDrawable"/>.
        /// </summary>
        public Vector2 RelativeChildOffset
        {
            get => relativeChildOffset;
            protected set
            {
                if (relativeChildOffset == value)
                    return;

                if (!Validation.IsFinite(value)) throw new ArgumentException($@"{nameof(RelativeChildOffset)} must be finite, but is {value}.");

                relativeChildOffset = value;

                foreach (Drawable c in internalChildren)
                    c.Invalidate(c.InvalidationFromParentSize & ~Invalidation.DrawSize);
            }
        }

        /// <summary>
        /// Conversion factor from relative to absolute coordinates in our space.
        /// </summary>
        public Vector2 RelativeToAbsoluteFactor => Vector2.Divide(ChildSize, RelativeChildSize);

        /// <summary>
        /// Tweens the <see cref="RelativeChildSize"/> of this <see cref="CompositeDrawable"/>.
        /// </summary>
        /// <param name="newSize">The coordinate space to tween to.</param>
        /// <param name="duration">The tween duration.</param>
        /// <param name="easing">The tween easing.</param>
        protected TransformSequence<CompositeDrawable> TransformRelativeChildSizeTo(Vector2 newSize, double duration = 0, Easing easing = Easing.None) =>
            this.TransformTo(nameof(RelativeChildSize), newSize, duration, easing);

        /// <summary>
        /// Tweens the <see cref="RelativeChildOffset"/> of this <see cref="CompositeDrawable"/>.
        /// </summary>
        /// <param name="newOffset">The coordinate space to tween to.</param>
        /// <param name="duration">The tween duration.</param>
        /// <param name="easing">The tween easing.</param>
        protected TransformSequence<CompositeDrawable> TransformRelativeChildOffsetTo(Vector2 newOffset, double duration = 0, Easing easing = Easing.None) =>
            this.TransformTo(nameof(RelativeChildOffset), newOffset, duration, easing);

        public override Axes RelativeSizeAxes
        {
            get => base.RelativeSizeAxes;
            set
            {
                if ((AutoSizeAxes & value) != 0)
                    throw new InvalidOperationException("No axis can be relatively sized and automatically sized at the same time.");

                base.RelativeSizeAxes = value;
            }
        }

        private Axes autoSizeAxes;

        /// <summary>
        /// Controls which <see cref="Axes"/> are automatically sized w.r.t. <see cref="InternalChildren"/>.
        /// Children's <see cref="Drawable.BypassAutoSizeAxes"/> are ignored for automatic sizing.
        /// Most notably, <see cref="Drawable.RelativePositionAxes"/> and <see cref="RelativeSizeAxes"/> of children
        /// do not affect automatic sizing to avoid circular size dependencies.
        /// It is not allowed to manually set <see cref="Size"/> (or <see cref="Width"/> / <see cref="Height"/>)
        /// on any <see cref="Axes"/> which are automatically sized.
        /// </summary>
        public virtual Axes AutoSizeAxes
        {
            get => autoSizeAxes;
            protected set
            {
                if (value == autoSizeAxes)
                    return;

                if ((RelativeSizeAxes & value) != 0)
                    throw new InvalidOperationException("No axis can be relatively sized and automatically sized at the same time.");

                autoSizeAxes = value;
                childrenSizeDependencies.Invalidate();
                OnSizingChanged();
            }
        }

        /// <summary>
        /// The duration which automatic sizing should take. If zero, then it is instantaneous.
        /// Otherwise, this is equivalent to applying an automatic size via a resize transform.
        /// </summary>
        public float AutoSizeDuration { get; protected set; }

        /// <summary>
        /// The type of easing which should be used for smooth automatic sizing when <see cref="AutoSizeDuration"/>
        /// is non-zero.
        /// </summary>
        public Easing AutoSizeEasing { get; protected set; }

        /// <summary>
        /// Fired after this <see cref="CompositeDrawable"/>'s <see cref="Size"/> is updated through autosize.
        /// </summary>
        internal event Action OnAutoSize;

        private readonly LayoutValue childrenSizeDependencies = new LayoutValue(Invalidation.RequiredParentSizeToFit | Invalidation.Presence, InvalidationSource.Child);

        public override float Width
        {
            get
            {
                if (!isComputingChildrenSizeDependencies && AutoSizeAxes.HasFlag(Axes.X))
                    updateChildrenSizeDependencies();
                return base.Width;
            }

            set
            {
                if ((AutoSizeAxes & Axes.X) != 0)
                    throw new InvalidOperationException($"The width of a {nameof(CompositeDrawable)} with {nameof(AutoSizeAxes)} can not be set manually.");

                base.Width = value;
            }
        }

        public override float Height
        {
            get
            {
                if (!isComputingChildrenSizeDependencies && AutoSizeAxes.HasFlag(Axes.Y))
                    updateChildrenSizeDependencies();
                return base.Height;
            }

            set
            {
                if ((AutoSizeAxes & Axes.Y) != 0)
                    throw new InvalidOperationException($"The height of a {nameof(CompositeDrawable)} with {nameof(AutoSizeAxes)} can not be set manually.");

                base.Height = value;
            }
        }

        private bool isComputingChildrenSizeDependencies;

        public override Vector2 Size
        {
            get
            {
                if (!isComputingChildrenSizeDependencies && AutoSizeAxes != Axes.None)
                    updateChildrenSizeDependencies();
                return base.Size;
            }

            set
            {
                if ((AutoSizeAxes & Axes.Both) != 0)
                    throw new InvalidOperationException($"The Size of a {nameof(CompositeDrawable)} with {nameof(AutoSizeAxes)} can not be set manually.");

                base.Size = value;
            }
        }

        private Vector2 computeAutoSize()
        {
            MarginPadding originalPadding = Padding;
            MarginPadding originalMargin = Margin;

            try
            {
                Padding = new MarginPadding();
                Margin = new MarginPadding();

                if (AutoSizeAxes == Axes.None) return DrawSize;

                Vector2 maxBoundSize = Vector2.Zero;

                // Find the maximum width/height of children
                foreach (Drawable c in aliveInternalChildren)
                {
                    if (!c.IsPresent)
                        continue;

                    Vector2 cBound = c.RequiredParentSizeToFit;

                    if (!c.BypassAutoSizeAxes.HasFlag(Axes.X))
                        maxBoundSize.X = Math.Max(maxBoundSize.X, cBound.X);

                    if (!c.BypassAutoSizeAxes.HasFlag(Axes.Y))
                        maxBoundSize.Y = Math.Max(maxBoundSize.Y, cBound.Y);
                }

                if (!AutoSizeAxes.HasFlag(Axes.X))
                    maxBoundSize.X = DrawSize.X;
                if (!AutoSizeAxes.HasFlag(Axes.Y))
                    maxBoundSize.Y = DrawSize.Y;

                return new Vector2(maxBoundSize.X, maxBoundSize.Y);
            }
            finally
            {
                Padding = originalPadding;
                Margin = originalMargin;
            }
        }

        private void updateAutoSize()
        {
            if (AutoSizeAxes == Axes.None)
                return;

            Vector2 b = computeAutoSize() + Padding.Total;

            autoSizeResizeTo(new Vector2(
                AutoSizeAxes.HasFlag(Axes.X) ? b.X : base.Width,
                AutoSizeAxes.HasFlag(Axes.Y) ? b.Y : base.Height
            ), AutoSizeDuration, AutoSizeEasing);

            //note that this is called before autoSize becomes valid. may be something to consider down the line.
            //might work better to add an OnRefresh event in Cached<> and invoke there.
            OnAutoSize?.Invoke();
        }

        private void updateChildrenSizeDependencies()
        {
            isComputingChildrenSizeDependencies = true;

            try
            {
                if (!childrenSizeDependencies.IsValid)
                {
                    updateAutoSize();
                    childrenSizeDependencies.Validate();
                }
            }
            finally
            {
                isComputingChildrenSizeDependencies = false;
            }
        }

        private void autoSizeResizeTo(Vector2 newSize, double duration = 0, Easing easing = Easing.None)
        {
            var currentTransform = !Transforms.Any() ? null : Transforms.OfType<AutoSizeTransform>().FirstOrDefault();

            if ((currentTransform?.EndValue ?? Size) != newSize)
            {
                if (duration == 0)
                {
                    if (currentTransform != null)
                        ClearTransforms(false, nameof(baseSize));
                    baseSize = newSize;
                }
                else
                    this.TransformTo(this.PopulateTransform(new AutoSizeTransform { Rewindable = false }, newSize, duration, easing));
            }
        }

        /// <summary>
        /// A helper property for <see cref="autoSizeResizeTo(Vector2, double, Easing)"/> to change the size of <see cref="CompositeDrawable"/>s with <see cref="AutoSizeAxes"/>.
        /// </summary>
        private Vector2 baseSize
        {
            get => new Vector2(base.Width, base.Height);
            set
            {
                base.Width = value.X;
                base.Height = value.Y;
            }
        }

        private class AutoSizeTransform : TransformCustom<Vector2, CompositeDrawable>
        {
            public AutoSizeTransform()
                : base(nameof(baseSize))
            {
            }
        }

        #endregion

        public class InvalidThreadForChildMutationException : InvalidOperationException
        {
            public InvalidThreadForChildMutationException(LoadState loadState, string description)
                : base($"Cannot mutate the children of a {loadState} {nameof(CompositeDrawable)} while {description}. "
                       + $"Consider using {nameof(Schedule)} to schedule the mutation operation.")
            {
            }
        }
    }
}<|MERGE_RESOLUTION|>--- conflicted
+++ resolved
@@ -49,11 +49,6 @@
         {
             var childComparer = new ChildComparer(this);
 
-<<<<<<< HEAD
-=======
-            var childComparer = new ChildComparer(this);
-
->>>>>>> 9eae2208
             internalChildren = new SortedList<Drawable>(childComparer);
             aliveInternalChildren = new SortedList<Drawable>(childComparer);
 
