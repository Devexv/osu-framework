// Copyright (c) ppy Pty Ltd <contact@ppy.sh>. Licensed under the MIT Licence.
// See the LICENCE file in the repository root for full licence text.

using System;
using System.Collections.Generic;
using System.ComponentModel;
using System.Linq;
using System.Reflection;
using osu.Framework.Graphics;
using osu.Framework.Graphics.Containers;
using osuTK.Graphics;
using Container = osu.Framework.Graphics.Containers.Container;

namespace osu.Framework.Testing.Drawables
{
    internal abstract class TestSceneButton : ClickableContainer, IFilterable
    {
        public IEnumerable<string> FilterTerms => text.Children.OfType<IHasFilterTerms>().SelectMany(c => c.FilterTerms);

        private bool matchingFilter = true;

        public bool MatchingFilter
        {
            get => matchingFilter;
            set
            {
                matchingFilter = value;
                updateVisibility();
            }
        }

        public bool FilteringActive { get; set; }

        private readonly Container content;
        private readonly TextFlowContainer text;
        public readonly Type TestType;

        public const float LEFT_TEXT_PADDING = 16;

        protected const float TRANSITION_DURATION = 100;

        protected override Container<Drawable> Content => content;

        private TestSceneButton()
        {
            AutoSizeAxes = Axes.Y;
            RelativeSizeAxes = Axes.X;

            Padding = new MarginPadding { Bottom = 3 };

            InternalChildren = new Drawable[]
            {
                new Container
                {
                    RelativeSizeAxes = Axes.X,
                    AutoSizeAxes = Axes.Y,
                    Children = new Drawable[]
                    {
<<<<<<< HEAD
                        new EdgeSnappingContainer
                        {
                            SnappedEdges = Edges.Left,
                            RelativeSizeAxes = Axes.Both,
                            Child = content = new Container { RelativeSizeAxes = Axes.Both },
                        },
                        text = new TextFlowContainer(s => s.Font = new FontUsage("RobotoCondensed", weight: "Regular", size: 14f))
=======
                        content = new Container { RelativeSizeAxes = Axes.Both },
                        text = new TextFlowContainer(s => s.Font = FrameworkFont.Condensed.With(size: 14f))
>>>>>>> b784e26f
                        {
                            RelativeSizeAxes = Axes.X,
                            AutoSizeAxes = Axes.Y,
                            Padding = new MarginPadding
                            {
                                Top = 4,
                                Left = LEFT_TEXT_PADDING,
                                Right = 4 + LEFT_TEXT_PADDING,
                                Bottom = 5,
                            },
                        }
                    }
                },
            };
        }

        protected TestSceneButton(Type test)
            : this()
        {
            TestType = test;
            text.AddText(TestScene.RemovePrefix(test.Name));

            var description = test.GetCustomAttribute<DescriptionAttribute>()?.Description;

            if (description != null)
            {
                text.NewLine();
                text.AddText(description, t =>
                {
                    t.Font = t.Font.With("Roboto", 11);
                    t.Colour = FrameworkColour.Yellow;
                });
            }
        }

        protected TestSceneButton(string header)
            : this()
        {
            text.AddText(header);
        }

        private bool collapsed;

        public virtual bool Collapsed
        {
            set
            {
                if (collapsed == value) return;

                collapsed = value;
                updateVisibility();
            }
        }

        private void updateVisibility()
        {
            if (FilteringActive)
            {
                if (matchingFilter)
                    Show();
                else
                    Hide();
            }
            else
            {
                if (Current || !collapsed)
                    Show();
                else
                    Hide();
            }
        }

        private bool current;

        public virtual bool Current
        {
            get => current;
            set
            {
                if (current == value)
                    return;

                current = value;

                text.FadeColour(value ? Color4.Black : Color4.White, TRANSITION_DURATION);
                updateVisibility();
            }
        }
    }
}<|MERGE_RESOLUTION|>--- conflicted
+++ resolved
@@ -56,18 +56,13 @@
                     AutoSizeAxes = Axes.Y,
                     Children = new Drawable[]
                     {
-<<<<<<< HEAD
                         new EdgeSnappingContainer
                         {
                             SnappedEdges = Edges.Left,
                             RelativeSizeAxes = Axes.Both,
                             Child = content = new Container { RelativeSizeAxes = Axes.Both },
                         },
-                        text = new TextFlowContainer(s => s.Font = new FontUsage("RobotoCondensed", weight: "Regular", size: 14f))
-=======
-                        content = new Container { RelativeSizeAxes = Axes.Both },
                         text = new TextFlowContainer(s => s.Font = FrameworkFont.Condensed.With(size: 14f))
->>>>>>> b784e26f
                         {
                             RelativeSizeAxes = Axes.X,
                             AutoSizeAxes = Axes.Y,
