// Copyright (c) ppy Pty Ltd <contact@ppy.sh>. Licensed under the MIT Licence.
// See the LICENCE file in the repository root for full licence text.

using osu.Framework.Allocation;
using osu.Framework.Graphics;
using osu.Framework.Graphics.Containers;
using osu.Framework.Graphics.Sprites;
using osu.Framework.Graphics.UserInterface;

namespace osu.Framework.Testing.Drawables.Sections
{
    public class ToolbarRateSection : ToolbarSection
    {
        [BackgroundDependencyLoader]
        private void load(TestBrowser browser)
        {
            BasicSliderBar<double> rateAdjustSlider;
            SpriteText rateText;

            InternalChild = new GridContainer
            {
                RelativeSizeAxes = Axes.Both,
                ColumnDimensions = new[]
                {
                    new Dimension(GridSizeMode.AutoSize),
                    new Dimension(GridSizeMode.Distributed),
                    new Dimension(GridSizeMode.AutoSize),
                },
                Content = new[]
                {
                    new Drawable[]
                    {
                        new SpriteText
                        {
                            Padding = new MarginPadding(5),
                            Text = "Rate:"
                        },
                        rateAdjustSlider = new BasicSliderBar<double>
                        {
                            RelativeSizeAxes = Axes.Both,
                            Current = browser.PlaybackRate
                        },
                        rateText = new SpriteText
                        {
                            Padding = new MarginPadding(5),
                            Width = 60,
                        },
                    }
                }
            };

<<<<<<< HEAD
            rateAdjustSlider.Current.BindTo(browser.PlaybackRate);
            rateAdjustSlider.Current.BindValueChanged(args => rateText.Text = args.To.ToString("0%"), true);
=======
            rateAdjustSlider.Current.BindValueChanged(v => rateText.Text = v.ToString("0%"), true);
>>>>>>> 66286b66
        }
    }
}<|MERGE_RESOLUTION|>--- conflicted
+++ resolved
@@ -49,12 +49,7 @@
                 }
             };
 
-<<<<<<< HEAD
-            rateAdjustSlider.Current.BindTo(browser.PlaybackRate);
             rateAdjustSlider.Current.BindValueChanged(args => rateText.Text = args.To.ToString("0%"), true);
-=======
-            rateAdjustSlider.Current.BindValueChanged(v => rateText.Text = v.ToString("0%"), true);
->>>>>>> 66286b66
         }
     }
 }